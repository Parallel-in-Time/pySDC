.. include:: ../../README.rst

.. include:: ../../CHANGELOG.rst

Tutorial
--------

.. include:: ../../pySDC/tutorial/README.rst

.. toctree::
   :maxdepth: 1

   tutorial/step_1.rst
   tutorial/step_2.rst
   tutorial/step_3.rst
   tutorial/step_4.rst
   tutorial/step_5.rst
   tutorial/step_6.rst
   tutorial/step_7.rst
   tutorial/step_8.rst

Playgrounds
-----------
.. include:: ../../pySDC/playgrounds/README.rst

Projects
--------

.. include:: ../../pySDC/projects/README.rst

.. toctree::
   :maxdepth: 1

   projects/parallelSDC.rst
   projects/node_failure.rst
   projects/fwsw.rst
   projects/RDC.rst
   projects/asymp_conv.rst
   projects/matrixPFASST.rst
   projects/Hamiltonian.rst
   projects/SDC_showdown.rst
   projects/AllenCahn_Bayreuth.rst
   projects/performance.rst
<<<<<<< HEAD
   projects/Resilience/Resilience.rst
=======
   projects/error_estimation.rst
   projects/PinTSimE.rst
>>>>>>> 62e725d5


Tests
-----

.. include:: ../../pySDC/tests/README.rst


API documentation
-----------------

.. include:: ../../pySDC/README_API.rst

.. toctree::
   :maxdepth: 1

   pySDC/core.rst
   pySDC/implementations.rst
   pySDC/helpers.rst


Indices and tables
------------------

* :ref:`genindex`
* :ref:`modindex`
* :ref:`search`

<|MERGE_RESOLUTION|>--- conflicted
+++ resolved
@@ -41,12 +41,8 @@
    projects/SDC_showdown.rst
    projects/AllenCahn_Bayreuth.rst
    projects/performance.rst
-<<<<<<< HEAD
+   projects/PinTSimE.rst
    projects/Resilience/Resilience.rst
-=======
-   projects/error_estimation.rst
-   projects/PinTSimE.rst
->>>>>>> 62e725d5
 
 
 Tests
