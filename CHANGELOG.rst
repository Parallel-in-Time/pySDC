Changelog
---------

<<<<<<< HEAD
- October 7, 2022: Version 5 comes with many changes, both visible and invisible ones. Some of those break the existing API, but
  if you are using tests, you should be fine. Major changes include:

  - **New convergence controllers**: Checking whether a step has converged can be tricky, so we made separate modules out of these
    checks. This makes features like adaptivity easier to implement. Also, the controllers have been streamlined a bit to make them more readable/digestible.
    Thanks to `@brownbaerchen <https://github.com/brownbaerchen>`_!
  - **Adaptivity and error estimators**: SDC now comes with adaptivity and error estimation, leveraging the new convergence controllers out of the box.
    Thanks to `@brownbaerchen <https://github.com/brownbaerchen>`_!
  - **New collocation classes**: We completely rewrote the way collocation nodes and weights are computed. It is now faster, more reliable, shorter, better.
    But: this **breaks the API**, since the old collocation classes do not exist anymore. The projects, tutorials, tests and most of the playgrounds
    have been adapted, so have a look over there to see `what to change <https://github.com/Parallel-in-Time/pySDC/commit/01ffabf71a8d71d33b74809271e8ad5a7b03ac5e#diff-adf74297b6c64d320f4da0f1d5528eda6229803a6615baf5d54c418032543681>`_.
    Thanks to `@tlunet <https://github.com/tlunet>`_!
  - **New projects**: Resilience and energy grid simulations are ready to play with and are waiting for more ideas!
    We used this effort to condense and clean up the problem classes a bit, reducing the number of files and classes with only marginal differences significantly.
    This could potentially **break your code**, too, if you rely on any of those affected ones.
    Thanks to `@brownbaerchen <https://github.com/brownbaerchen>`_ and `@lisawim <https://github.com/lisawim>`_!
  - **Toward GPU computing**: We included a new data type based on `CuPy <https://cupy.dev/>`_ making GPU computing possible.
    Thanks to `@timo2705 <https://github.com/timo2705>`_!
  - **Better testing**: The CI pipeline got a complete overhaul (again), now enabling simultaneous tests, faster/earlier linting, benchmarking (at least, in principal), separate environments and so on.
    The code is tested under Ubuntu and MacOS.
  - **Better code formatting**: `pySDC` now uses `black <https://black.readthedocs.io>`_ and `flakeheaven <https://flakeheaven.readthedocs.io>`_ for cleaner source code.
    After complaints here and there about linting "errors" the recommended way now is to run ``black`` before submission.

=======
>>>>>>> cc6eca75
- December 13, 2021: Version 4.2 brings compatibility with Python 3.9, including some code cleanup. The CI test
  suite seems to run faster now, since sorting out the dependencies is faster. Tested `mamba <https://github.com/mamba-org/mamba>`_,
  which for now makes the CI pipeline much faster. Also, the CI workflow can now run locally using `act <https://github.com/nektos/act>`_.
  We introduced markers for soem of the tests in preparation of distributed tests on different platforms. And finally, a LaTeX
  installation is no longer needed use plotting (but recommended).

- August 11, 2021: Version 4.1 has some more changes under the hood, most of them with no significant impact to users.
  The CI pipeline has been completely rewritten, porting the code to `Github Actions <https://github.com/features/actions>`_
  (away from `Travis CI <https://travis-ci.com/>`_), to `flake8 <https://flake8.pycqa.org>`_ and to `pytest <https://pytest.org>`_
  (away from `nose <https://nose.readthedocs.io>`_). One thing that may have an impact on users is that following the changes
  made in Version 4.0, the PETSc data structures are now much easier, removing a lot of unnecessary boilerplate code.

- May 4, 2021: Long time, no see, but this major release 4.0 marks some improvements under the hood:

  - **Rewrote ``mesh`` and ``particle`` data type**: Creation of new arrays for each operation is now avoided by
    directly subclassing Numpy's ``ndarray``. Somewhat faster, definitively better, less code, future-proof, but also breaking the API. If you use `pySDC`
    for your project, make sure you adapt to the new data types (or don't upgrade).
  - **Faster quadrature**: Thanks to `tlunet <https://github.com/tlunet>`_ the computation of the weights is now faster and
    (even) more reliable. No breaking of any API here...
  - **Bugfixing and version pushes**: The code should run without (many) complaints with Python 3.6, 3.7 and potentially above.
    Also, the plotting routines have been adapted to work with recent versions of `matplotlib`.

  This is not much (yet) and if it were not for the API changes, this would have been a minor release.

- August 30, 2019: Version 3.1 adds many more examples like the nonlinear Schrödinger equation, more on Gray-Scott and in particular Allen-Cahn.
  Those are many implemented using the parallel FFT library `mpi4pi-fft <https://bitbucket.org/mpi4py/mpi4py-fft/src/master/>`_, which can now be used with `pySDC`.
  There are now 8 tutorials, where step 7 shows the usage of three external libraries with `pySDC`: mpi4py, FEniCS and petsc4py.
  The MPI controller has been improved after performaning a detailed performance analysis using `Score-P <https://www.vi-hps.org/projects/score-p/>`_ and `Extrae <https://www.vi-hps.org/Tools/Extrae.html>`_.
  Finally: first steps towards error/iteration estimators are taken, too.

- February 14, 2019: Released version 3 of `pySDC`. This release is accompanied by the **ACM TOMS paper**
  `"pySDC --  Prototyping spectral deferred corrections" <https://doi.org/10.1145/3310410>`_.
  It release contains some breaking changes to the API. In detail:

  - **Dropped Python 2 support**: Starting with this version, `pySDC` relies on Python 3. Various incompabilities led
    to inconsistent treatment of dependencies, so that parts of the code had to use Python 2 while other relied on
    Python 3 or could do both. We follow `A pledge to migrate to Python 3 <https://python3statement.org/>`_ with this decision,
    as most prominent dependencies of `pySDC` already do.
  - **Unified controllers**: Instead of providing (and maintaining) four different controllers, this release only has
    one for emulated and one for MPI-based time-parallelization (``controller_nonMPI`` and ``controller_MPI``).
    This should avoid further confusion and makes the code easier to maintain. Both controllers use the multigrid
    perspective for the algorithm (first exchange data, than compute updates), but the classical way of determining
    when to stop locally (each time-step is stopped when ready, if the previous one is ready, too). The complete multigrid
    behavior can be restored using a flag. All included projects and tutorials have been adapted to this.
  - **No more data types in the front-ends**: The redundant use of data type specifications in the description dictionaries
    has been removed. Data types are now declared within each problem class (more precisely, in the header of the
    ``__init__``-method to allow inhertiance). All included projects and tutorials have been adapted to this.
  - **Renewed FEniCS support**: This release revives the deprecated `FEniCS <https://fenicsproject.org/>`_ support, now requiring at least FEniCS 2018.1.
    The integration is tested using Travis-CI.
  - **More consistent handling of local initial conditions**: The treatment of ``u[0]`` and ``f[0]`` has been fixed and
    made consistent throughout the code.
  - As usual, many bugs have been discovered and fixed.

- May 23, 3018: Version 2.4 adds support for `petsc4py <https://bitbucket.org/petsc/petsc4py>`_!
  You can now use `PETSc <http://www.mcs.anl.gov/petsc/>`_ data types (`pySDC` ships with DMDA for distributed structured grids) and parallel solvers right from your examples and problem classes.
  There is also a new tutorial (7.C) showing this in a bit more detail, including communicator splitting for parallelization in space and time.
  Warning: in order to get this to work you need to install petsc4py and mpi4py first! Make sure both use MPICH3 bindings.
  Downloading `pySDC` from PyPI does not include these packages.

- February 8, 2018: Ever got annoyed at `pySDC`'s incredibly slow setup phase when multiple time-steps are used? Version 2.3
  changes this by copying the data structure of the first step to all other steps using the `dill Package <https://pypi.python.org/pypi/dill>`_.
  Setup times could be reduced by 90% and more for certain problems. We also increase the speed for certain calculations,
  in particular for the Penning trap example.

- November 7, 2017: Version 2.2 contains matrix-based versions of PFASST within the project ``matrixPFASST``. This involved quite a few
  changes in more or less unexpected places, e.g. in the multigrid controller and the transfer base class. The impact
  of these changes on other projects should be negligible, though.

- October 25, 2017: For the `6th Workshop on Parallel-in-Time Integration <https://www.ics.usi.ch/index.php/6th-workshop-on-parallel-in-time-methods>`_
  `pySDC` has been updated to version 2.1. It is now available on PyPI - the Python Package Index, see `https://pypi.python.org/pypi/pySDC <https://pypi.python.org/pypi/pySDC>`_
  and can be installed simply by using ``pip install pySDC``. Naturally, this release contains a lot of bugfixes and minor improvements.
  Most notably, the file structure has been changed again to meet the standards for Python packaging (at least a bit).

- November 24, 2016: Released version 2 of `pySDC`. This release contains major changes to the code and its structure:

  - **Complete redesign of code structure**: The ``core`` part of `pySDC` only contains the core modules and classes,
    while ``implementations`` contains the actual implementations necessary to run something.
    This now includes separate files for all collocation classes, as well as a collection of problems, transfer classes and so on.
    Most examples have been ported to either ``tutorials``, ``playgrounds`` or ``projects``.

  - **Introduction of tutorials**: We added a tutorial (see below) to explain many
    of pySDC's features in a step-by-step fashion. We start with a simple spatial
    discretization and collocation formulations and move step by step to SDC, MLSDC and PFASST.
    All tutorials are accompanied by tests.

  - **New all-inclusive controllers**: Instead of having two PFASST controllers
    which could also do SDC and MLSDC (and more), we now have four generic controllers
    which can do all these methods, depending on the input. They are split into
    two by two class: `MPI` and `NonMPI` for real or virtual parallelisim as well
    as `classic` and `multigrid` for the standard and multigrid-like implementation
    of PFASST and the likes. Initialization has been simplified a lot, too.

  - **Collocation-based coarsening** As the standard PFASST libraries `libpfasst <https://bitbucket.org/memmett/libpfasst>`_ and `PFASST++ <https://github.com/Parallel-in-Time/PFASST>`_
    `pySDC` now offers collocation-based coarsening, i.e. the number of collocation nodes can be reduced during coarsening.
    Also, time-step coarsening is in preparation, but not implemented yet.

  - **Testing and documentation** The core, implementations and plugin packages and their subpackages are fully documented using sphinx-apidoc, see below.
    This documentation as well as this website are generated automatically using `Travis-CI <https://travis-ci.org/Parallel-in-Time/pySDC>`_.
    Most of the code is supported by tests, mainly realized by using the tutorial as the test routines with clearly defined results. Also, projects are accompanied by tests.

  - Further, minor changes:

    - Switched to more stable barycentric interpolation for the quadrature weights
    - New collocation class: `EquidistantSpline_Right` for spline-based quadrature
    - Collocation tests are realized by generators and not by classes
    - Multi-step SDC (aka single-level PFASST) now works as expected
    - Reworked many of the internal structures for consistency and simplicity<|MERGE_RESOLUTION|>--- conflicted
+++ resolved
@@ -1,7 +1,6 @@
 Changelog
 ---------
 
-<<<<<<< HEAD
 - October 7, 2022: Version 5 comes with many changes, both visible and invisible ones. Some of those break the existing API, but
   if you are using tests, you should be fine. Major changes include:
 
@@ -25,8 +24,6 @@
   - **Better code formatting**: `pySDC` now uses `black <https://black.readthedocs.io>`_ and `flakeheaven <https://flakeheaven.readthedocs.io>`_ for cleaner source code.
     After complaints here and there about linting "errors" the recommended way now is to run ``black`` before submission.
 
-=======
->>>>>>> cc6eca75
 - December 13, 2021: Version 4.2 brings compatibility with Python 3.9, including some code cleanup. The CI test
   suite seems to run faster now, since sorting out the dependencies is faster. Tested `mamba <https://github.com/mamba-org/mamba>`_,
   which for now makes the CI pipeline much faster. Also, the CI workflow can now run locally using `act <https://github.com/nektos/act>`_.
