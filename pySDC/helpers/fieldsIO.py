#!/usr/bin/env python3
# -*- coding: utf-8 -*-
"""
Generic utility class to write and read cartesian grid field solutions into binary files.
It implements the base file handler class :class:`FieldsIO`, that is specialized into :

- :class:`Scalar` : for 0D fields (scalar) with a given number of variables
- :class:`Rectilinear` : for fields on N-dimensional rectilinear grids

While each file handler need to be setup with specific parameters (grid, ...),
each written file can be read using the same interface implemented in the
base abstract class.

Example
-------
>>> import numpy as np
>>> from pySDC.helpers.fieldsIO import Rectilinear
>>>
>>> # Write some fields in files
>>> x = np.linspace(0, 1, 128)
>>> y = np.linspace(0, 1, 64)
>>> fOut = Rectilinear(np.float64, "file.pysdc")
>>> fOut.setHeader(nVar=2, coords=[x, y])
>>> fOut.initialize()
>>> times = [0, 1, 2]
>>> xGrid, yGrid = np.meshgrid(x, y, indexing="ij")
>>> u0 = np.array([-1, 1]).reshape((-1, 1, 1))*xGrid*yGrid
>>> # u0 has shape [2, nX, nY]
>>> for t in times:
>>>    fOut.addField(t, t*u0)
>>>
>>> # Read the file using the generic interface
>>> from pySDC.helpers.fieldsIO import FieldsIO
>>> fIn = FieldsIO.fromFile("file.pysdc")
>>> times = fIn.times
>>> assert len(times) == fIn.nFields
>>> tEnd, uEnd = fIn.readField(-1)
>>> assert tEnd == times[-1]

Notes
-----
🚀 :class:`Rectilinear` is compatible with a MPI-based cartesian decomposition.
See :class:`pySDC.helpers.fieldsIO.writeFields_MPI` for an illustrative example.

Warning
-------
To use MPI collective writing, you need to call first the class methods :class:`Rectilinear.setupMPI` (cf their docstring).
Also, `Rectilinear.setHeader` **must be given the global grids coordinates**, whether the code is run in parallel or not.
"""
import os
import numpy as np
from typing import Type, TypeVar
import logging

T = TypeVar("T")

try:
    try:
        import dolfin as df  # noqa: F841 (for some reason, dolfin always needs to be imported before mpi4py)
    except ImportError:
        pass
    from mpi4py import MPI
    from mpi4py.util.dtlib import from_numpy_dtype as MPI_DTYPE
except ImportError:

    class MPI:
        COMM_WORLD = None
        Intracomm = T
        File = T
        Datatype = T

    def MPI_DTYPE():
        pass


# Supported data types
DTYPES = {
    0: np.float64,  # double precision
    1: np.complex128,
}
try:
    DTYPES.update(
        {
            2: np.float128,  # quadruple precision
            3: np.complex256,
        }
    )
except AttributeError:
    logging.getLogger('FieldsIO').debug('Warning: Quadruple precision not available on this machine')
try:
    DTYPES.update(
        {
            4: np.float32,  # single precision
            5: np.complex64,
        }
    )
except AttributeError:
    logging.getLogger('FieldsIO').debug('Warning: Single precision not available on this machine')

DTYPES_AVAIL = {val: key for key, val in DTYPES.items()}

# Header dtype
H_DTYPE = np.int8
T_DTYPE = np.float64


class FieldsIO:
    """Abstract IO file handler"""

    STRUCTS = {}  # supported structures, modified dynamically
    sID = None  # structure ID of the FieldsIO class, modified dynamically

    tSize = T_DTYPE().itemsize

    ALLOW_OVERWRITE = False

    def __init__(self, dtype, fileName):
        """
        Parameters
        ----------
        dtype : np.dtype
            The data type of the fields values.
        fileName : str
            File.
        """
        avail = False
        for key in DTYPES_AVAIL:
            if key == dtype:
                self.dtype = key
                avail = True
                break
        assert avail, f"{dtype=} not available. Supported on this machine: {list(DTYPES_AVAIL.keys())}"
        self.fileName = fileName
        self.initialized = False

        # Initialized by the setHeader abstract method
        self.header = None
        self.nItems = None  # number of values (dof) stored into one field

    def __str__(self):
        return f"FieldsIO[{self.__class__.__name__}|{self.dtype.__name__}|file:{self.fileName}]<{hex(id(self))}>"

    def __repr__(self):
        return self.__str__()

    @classmethod
    def fromFile(cls, fileName):
        """
        Read a file storing fields, and return the `FieldsIO` of the appropriate
        field type (structure).

        Parameters
        ----------
        fileName : str
            Name of the binary file.

        Returns
        -------
        fieldsIO : :class:`FieldsIO`
            The specialized `FieldsIO` adapted to the file.
        """
        assert os.path.isfile(fileName), f"not a file ({fileName})"
        with open(fileName, "rb") as f:
            STRUCT, DTYPE = np.fromfile(f, dtype=H_DTYPE, count=2)
            fieldsIO: FieldsIO = cls.STRUCTS[STRUCT](DTYPES[DTYPE], fileName)
            fieldsIO.readHeader(f)
            fieldsIO.initialized = True
        return fieldsIO

    @property
    def hBase(self) -> np.ndarray:
        """Base header into numpy array format"""
        return np.array([self.sID, DTYPES_AVAIL[self.dtype]], dtype=H_DTYPE)

    @classmethod
    def register(cls, sID):
        """
        Decorator used to register a new class FieldsIO specialized class

        Parameters
        ----------
        sID : int
            Unique identifyer for the file, used in the binary file.
            Since it's encoded on a 8-bytes signed integer,
            it must be between -128 and 127

        Example
        -------
        >>> # New specialized FieldsIO class
        >>> @FieldsIO.register(sID=31)
        >>> class HexaMesh2D(FieldsIO):
        >>>     pass # ... implementation
        """

        def wrapper(registered: Type[T]) -> Type[T]:
            assert (
                sID not in cls.STRUCTS
            ), f"struct ID already taken by {cls.STRUCTS[sID]}, cannot use it for {registered}"
            cls.STRUCTS[sID] = registered
            registered.sID = sID
            return registered

        return wrapper

    def initialize(self):
        """Initialize the file handler : create the file with header, removing any existing file with the same name"""
        assert self.header is not None, "header must be set before initializing FieldsIO"
        assert not self.initialized, "FieldsIO already initialized"

        if not self.ALLOW_OVERWRITE:
            if os.path.isfile(self.fileName):
                raise FileExistsError(
                    f"file {self.fileName!r} already exists, use FieldsIO.ALLOW_OVERWRITE = True to allow overwriting"
                )

        with open(self.fileName, "w+b") as f:
            self.hBase.tofile(f)
            for array in self.hInfos:
                array.tofile(f)
        self.initialized = True

    def setHeader(self, **params):
        """(Abstract) Set the header before creating a new file to store the fields"""
        raise NotImplementedError()

    @property
    def hInfos(self) -> list[np.ndarray]:
        """(Abstract) Array representing the grid structure to be written in the binary file."""
        raise NotImplementedError()

    def readHeader(self, f):
        """
        (Abstract) Read the header from the file storing the fields.

        Parameters
        ----------
        f : `_io.TextIOWrapper`
            File to read the header from.
        """
        raise NotImplementedError()

    @property
    def hSize(self):
        """Size of the full header (in bytes)"""
        return self.hBase.nbytes + sum(hInfo.nbytes for hInfo in self.hInfos)

    @property
    def itemSize(self):
        """Size of one field value (in bytes)"""
        return self.dtype().itemsize

    @property
    def fSize(self):
        """Full size of a field (in bytes)"""
        return self.nItems * self.itemSize

    @property
    def fileSize(self):
        """Current size of the file (in bytes)"""
        return os.path.getsize(self.fileName)

    def addField(self, time, field):
        """
        Append one field solution at the end of the file with one given time.

        Parameters
        ----------
        time : float-like
            The associated time of the field solution.
        field : np.ndarray
            The field values.
        """
        assert self.initialized, "cannot add field to a non initialized FieldsIO"
        field = np.asarray(field)
        assert field.dtype == self.dtype, f"expected {self.dtype} dtype, got {field.dtype}"
        assert field.size == self.nItems, f"expected {self.nItems} values, got {field.size}"
        with open(self.fileName, "ab") as f:
            np.array(time, dtype=T_DTYPE).tofile(f)
            field.tofile(f)

    @property
    def nFields(self):
        """Number of fields currently stored in the binary file"""
        return int((self.fileSize - self.hSize) // (self.tSize + self.fSize))

    def formatIndex(self, idx):
        """Utility method to format a fields index to a positional integer (negative starts from last field index, like python lists)"""
        nFields = self.nFields
        if idx < 0:
            idx = nFields + idx
        assert idx < nFields, f"cannot read index {idx} from {nFields} fields"
        assert idx >= 0, f"cannot read index {idx-nFields} from {nFields} fields"
        return idx

    @property
    def times(self):
        """Vector of all times stored in the binary file"""
        times = []
        with open(self.fileName, "rb") as f:
            f.seek(self.hSize)
            for i in range(self.nFields):
                t = np.fromfile(f, dtype=T_DTYPE, count=1, offset=0 if i == 0 else self.fSize)[0]
                times.append(float(t))
        return times

    def time(self, idx):
        """Time stored at a given field index"""
        idx = self.formatIndex(idx)
        offset = self.hSize + idx * (self.tSize + self.fSize)
        with open(self.fileName, "rb") as f:
            t = np.fromfile(f, dtype=T_DTYPE, count=1, offset=offset)[0]
        return float(t)

    def readField(self, idx):
        """
        Read one field stored in the binary file, corresponding to the given
        time index.

        Parameters
        ----------
        idx : int
            Positional index of the field.

        Returns
        -------
        t : float
            Stored time for this field.
        field : np.ndarray
            Read fields in a numpy array.
        """
        idx = self.formatIndex(idx)
        offset = self.hSize + idx * (self.tSize + self.fSize)
        with open(self.fileName, "rb") as f:
            f.seek(offset)
            t = float(np.fromfile(f, dtype=T_DTYPE, count=1)[0])
            field = np.fromfile(f, dtype=self.dtype, count=self.nItems)
        self.reshape(field)
        return t, field

    def reshape(self, field):
        """Eventually reshape the field to correspond to the grid structure"""
        pass


@FieldsIO.register(sID=0)
class Scalar(FieldsIO):
    """FieldsIO handler storing a given number of scalar"""

    # -------------------------------------------------------------------------
    # Overridden methods
    # -------------------------------------------------------------------------
    def setHeader(self, nVar):
        """
        Set the descriptive grid structure to be stored in the file header.

        Parameters
        ----------
        nVar : int
            Number of scalar variable stored.
        """
        self.header = {"nVar": int(nVar)}
        self.nItems = self.nVar

    @property
    def hInfos(self):
        """Array representing the grid structure to be written in the binary file."""
        return [np.array([self.nVar], dtype=np.int64)]

    def readHeader(self, f):
        """
        Read the header from the binary file storing the fields.

        Parameters
        ----------
        f : `_io.TextIOWrapper`
            File to read the header from.
        """
        (nVar,) = np.fromfile(f, dtype=np.int64, count=1)
        self.setHeader(nVar)

    # -------------------------------------------------------------------------
    # Class specifics
    # -------------------------------------------------------------------------
    @property
    def nVar(self):
        """Number of variables in a fields, as described in the header"""
        return self.header["nVar"]


@FieldsIO.register(sID=1)
class Rectilinear(Scalar):
    """FieldsIO handler storing a given number of scalar variables on a N-dimensional rectilinear grid"""

    @staticmethod
    def setupCoords(*coords):
        """Utility function to setup grids in multiple dimensions, given the keyword arguments"""
        coords = [np.asarray(coord, dtype=np.float64) for coord in coords]
        for axis, coord in enumerate(coords):
            assert coord.ndim == 1, f"coord for {axis=} must be one dimensional"
        return coords

    # -------------------------------------------------------------------------
    # Overridden methods
    # -------------------------------------------------------------------------
    def setHeader(self, nVar, coords):
        """
        Set the descriptive grid structure to be stored in the file header.

        Parameters
        ----------
        nVar : int
            Number of 1D variables stored.
        coords : np.1darray or list[np.1darray]
            The grid coordinates in each dimensions.

        Note
        ----
        When used in MPI decomposition mode, all coordinate **must** be the global grid.
        """
        if not isinstance(coords, (tuple, list)):
            coords = [coords]
        coords = self.setupCoords(*coords)
        self.header = {"nVar": int(nVar), "coords": coords}
        self.nItems = nVar * self.nDoF
        if self.MPI_ON:
            self.MPI_SETUP()

    @property
    def hInfos(self):
        """Array representing the grid structure to be written in the binary file."""
        return [np.array([self.nVar, self.dim, *self.gridSizes], dtype=np.int32)] + [
            np.array(coord, dtype=np.float64) for coord in self.header["coords"]
        ]

    def readHeader(self, f):
        """
        Read the header from the binary file storing the fields.

        Parameters
        ----------
        f : `_io.TextIOWrapper`
            File to read the header from.
        """
        nVar, dim = np.fromfile(f, dtype=np.int32, count=2)
        gridSizes = np.fromfile(f, dtype=np.int32, count=dim)
        coords = [np.fromfile(f, dtype=np.float64, count=n) for n in gridSizes]
        self.setHeader(nVar, coords)
        if self.MPI_ON:
            self.MPI_SETUP()

    def reshape(self, fields: np.ndarray):
        """Reshape the fields to a N-d array (inplace operation)"""
        fields.shape = (self.nVar, *self.gridSizes)

    # -------------------------------------------------------------------------
    # Class specifics
    # -------------------------------------------------------------------------
    @property
    def gridSizes(self):
        """Number of points in y direction"""
        return [coord.size for coord in self.header["coords"]]

    @property
    def dim(self):
        """Number of grid dimensions"""
        return len(self.gridSizes)

    @property
    def nDoF(self):
        """Number of degrees of freedom for one variable"""
        return np.prod(self.gridSizes)

    def toVTR(self, baseName, varNames, idxFormat="{:06d}"):
        """
        Convert all 3D fields stored in binary format (FieldsIO) into a list
        of VTR files, that can be read later with Paraview or equivalent to
        make videos.

        Parameters
        ----------
        baseName : str
            Base name of the VTR file.
        varNames : list[str]
            Variable names of the fields.
        idxFormat : str, optional
            Formatting string for the index of the VTR file.
            The default is "{:06d}".

        Example
        -------
        >>> # Suppose the FieldsIO object is already written into outputs.pysdc
        >>> import os
        >>> from pySDC.utils.fieldsIO import Rectilinear
        >>> os.makedirs("vtrFiles")  # to store all VTR files into a subfolder
        >>> Rectilinear.fromFile("outputs.pysdc").toVTR(
        >>>    baseName="vtrFiles/field", varNames=["u", "v", "w", "T", "p"])
        """
        assert self.dim == 3, "can only be used with 3D fields"
        from pySDC.helpers.vtkIO import writeToVTR

        template = f"{baseName}_{idxFormat}"
        for i in range(self.nFields):
            _, u = self.readField(i)
            writeToVTR(template.format(i), u, self.header["coords"], varNames)

    # -------------------------------------------------------------------------
    # MPI-parallel implementation
    # -------------------------------------------------------------------------
    comm: MPI.Intracomm = None

    @classmethod
    def setupMPI(cls, comm: MPI.Intracomm, iLoc, nLoc):
        """
        Setup the MPI mode for the files IO, considering a decomposition
        of the 1D grid into contiguous subintervals.

        Parameters
        ----------
        comm : MPI.Intracomm
            The space decomposition communicator.
        iLoc : list[int]
            Starting index of the local sub-domain in the global coordinates.
        nLoc : list[int]
            Number of points in the local sub-domain.
        """
        cls.comm = comm
        cls.iLoc = iLoc
        cls.nLoc = nLoc
        cls.mpiFile: MPI.File = None
<<<<<<< HEAD
        cls._nCollectiveIO = None

    @property
    def nCollectiveIO(self):
        """
        Number of collective IO operations over all processes, when reading or writing a field.

        Returns:
        --------
        int: Number of collective IO accesses
        """
        if self._nCollectiveIO is None:
            self._nCollectiveIO = self.comm.allreduce(self.nVar * np.prod(self.nLoc[:-1]), op=MPI.MAX)
        return self._nCollectiveIO
=======
        cls.mpiType: MPI.Datatype = None
        cls.mpiFileType: MPI.Datatype = None
>>>>>>> c68a9a60

    @property
    def MPI_ON(self):
        """Wether or not MPI is activated"""
        if self.comm is None:
            return False
        return self.comm.Get_size() > 1

    @property
    def MPI_ROOT(self):
        """Wether or not the process is MPI Root"""
        if self.comm is None:
            return True
        return self.comm.Get_rank() == 0

    def MPI_SETUP(self):
        """Setup subarray masks for each processes"""
        self.mpiType = MPI_DTYPE(self.dtype)
        self.mpiFileType = self.mpiType.Create_subarray(
            [self.nVar, *self.gridSizes],  # Global array sizes
            [self.nVar, *self.nLoc],  # Local array sizes
            [0, *self.iLoc],  # Global starting indices of local blocks
        )
        self.mpiFileType.Commit()

    def MPI_FILE_OPEN(self, mode):
        """Open the binary file in MPI mode"""
        amode = {
            "r": MPI.MODE_RDONLY,
            "a": MPI.MODE_WRONLY | MPI.MODE_APPEND,
        }[mode]
        self.mpiFile = MPI.File.Open(self.comm, self.fileName, amode)

    def MPI_WRITE(self, data):
        """Write data (np.ndarray) in the binary file in MPI mode, at the current file cursor position."""
        self.mpiFile.Write(data)

    def MPI_WRITE_AT_ALL(self, offset, data: np.ndarray):
        """
        Write data in the binary file in MPI mode, with a given offset
        **relative to the beginning of the file**.

        Parameters
        ----------
        offset : int
            Offset to write at, relative to the beginning of the file, in bytes.
        data : np.ndarray
            Data to be written in the binary file.
        """
        self.mpiFile.Set_view(disp=offset, etype=self.mpiType, filetype=self.mpiFileType)
        self.mpiFile.Write_all(data)

    def MPI_READ_AT_ALL(self, offset, data: np.ndarray):
        """
        Read data from the binary file in MPI mode, with a given offset
        **relative to the beginning of the file**.

        Parameters
        ----------
        offset : int
            Offset to read at, relative to the beginning of the file, in bytes.
        data : np.ndarray
            Array on which to read the data from the binary file.
        """
        self.mpiFile.Set_view(disp=offset, etype=self.mpiType, filetype=self.mpiFileType)
        self.mpiFile.Read_all(data)

    def MPI_FILE_CLOSE(self):
        """Close the binary file in MPI mode"""
        self.mpiFile.Close()
        self.mpiFile = None

    def initialize(self):
        """Initialize the binary file (write header) in MPI mode"""
        if self.MPI_ROOT:
            try:
                super().initialize()
            except AssertionError as e:
                if self.MPI_ON:
                    print(f"{type(e)}: {e}")
                    self.comm.Abort()
                else:
                    raise e

        if self.MPI_ON:
            self.comm.Barrier()  # Important, should not be removed !
            self.initialized = True

    def addField(self, time, field):
        """
        Append one field solution at the end of the file with one given time,
        possibly using MPI.

        Parameters
        ----------
        time : float-like
            The associated time of the field solution.
        field : np.ndarray
            The (local) field values.

        Note
        ----
        If a MPI decomposition is used, field **must be** the local field values.
        """
        if not self.MPI_ON:
            return super().addField(time, field)

        assert self.initialized, "cannot add field to a non initialized FieldsIO"

        field = np.asarray(field)
        assert field.dtype == self.dtype, f"expected {self.dtype} dtype, got {field.dtype}"
        assert field.shape == (
            self.nVar,
            *self.nLoc,
        ), f"expected {(self.nVar, *self.nLoc)} shape, got {field.shape}"

        offset = self.fileSize
        self.MPI_FILE_OPEN(mode="a")

        if self.MPI_ROOT:
            self.MPI_WRITE(np.array(time, dtype=T_DTYPE))
        offset += self.tSize
        self.MPI_WRITE_AT_ALL(offset, field)
        self.MPI_FILE_CLOSE()

    def readField(self, idx):
        """
        Read one field stored in the binary file, corresponding to the given
        time index, using MPI in the eventuality of space parallel decomposition.

        Parameters
        ----------
        idx : int
            Positional index of the field.

        Returns
        -------
        t : float
            Stored time for this field.
        field : np.ndarray
            Read (local) fields in a numpy array.

        Note
        ----
        If a MPI decomposition is used, it reads and returns the local fields values only.
        """
        if not self.MPI_ON:
            return super().readField(idx)

        idx = self.formatIndex(idx)
        offset = self.hSize + idx * (self.tSize + self.fSize)
        with open(self.fileName, "rb") as f:
            t = float(np.fromfile(f, dtype=T_DTYPE, count=1, offset=offset)[0])
        offset += self.tSize

        field = np.empty((self.nVar, *self.nLoc), dtype=self.dtype)

        self.MPI_FILE_OPEN(mode="r")
        self.MPI_READ_AT_ALL(offset, field)
        self.MPI_FILE_CLOSE()

        return t, field


# -----------------------------------------------------------------------------------------------
# Utility functions used for testing
# -----------------------------------------------------------------------------------------------
def initGrid(nVar, gridSizes):
    dim = len(gridSizes)
    coords = [np.linspace(0, 1, num=n, endpoint=False) for n in gridSizes]
    s = [None] * dim
    u0 = np.array(np.arange(nVar) + 1)[(slice(None), *s)]
    for x in np.meshgrid(*coords, indexing="ij"):
        u0 = u0 * x
    return coords, u0


def writeFields_MPI(fileName, dtypeIdx, algo, nSteps, nVar, gridSizes):
    coords, u0 = initGrid(nVar, gridSizes)

    from mpi4py import MPI
    from pySDC.helpers.blocks import BlockDecomposition
    from pySDC.helpers.fieldsIO import Rectilinear

    comm = MPI.COMM_WORLD
    MPI_SIZE = comm.Get_size()
    MPI_RANK = comm.Get_rank()

    blocks = BlockDecomposition(MPI_SIZE, gridSizes, algo, MPI_RANK)

    iLoc, nLoc = blocks.localBounds
    Rectilinear.setupMPI(comm, iLoc, nLoc)
    s = [slice(i, i + n) for i, n in zip(iLoc, nLoc)]
    u0 = u0[(slice(None), *s)]

    f1 = Rectilinear(DTYPES[dtypeIdx], fileName)
    f1.setHeader(nVar=nVar, coords=coords)

    u0 = np.asarray(u0, dtype=f1.dtype)
    f1.initialize()

    times = np.arange(nSteps) / nSteps
    for t in times:
        ut = (u0 * t).astype(f1.dtype)
        f1.addField(t, ut)

    return u0


def compareFields_MPI(fileName, u0, nSteps):
    from pySDC.helpers.fieldsIO import FieldsIO

    comm = MPI.COMM_WORLD
    MPI_RANK = comm.Get_rank()
    if MPI_RANK == 0:
        print("Comparing fields with MPI")

    f2 = FieldsIO.fromFile(fileName)

    times = np.arange(nSteps) / nSteps
    for idx, t in enumerate(times):
        u1 = u0 * t
        t2, u2 = f2.readField(idx)
        assert t2 == t, f"fields[{idx}] in {f2} has incorrect time ({t2} instead of {t})"
        assert u2.shape == u1.shape, f"{idx}'s fields in {f2} has incorrect shape"
        assert np.allclose(u2, u1), f"{idx}'s fields in {f2} has incorrect values"<|MERGE_RESOLUTION|>--- conflicted
+++ resolved
@@ -527,25 +527,8 @@
         cls.iLoc = iLoc
         cls.nLoc = nLoc
         cls.mpiFile: MPI.File = None
-<<<<<<< HEAD
-        cls._nCollectiveIO = None
-
-    @property
-    def nCollectiveIO(self):
-        """
-        Number of collective IO operations over all processes, when reading or writing a field.
-
-        Returns:
-        --------
-        int: Number of collective IO accesses
-        """
-        if self._nCollectiveIO is None:
-            self._nCollectiveIO = self.comm.allreduce(self.nVar * np.prod(self.nLoc[:-1]), op=MPI.MAX)
-        return self._nCollectiveIO
-=======
         cls.mpiType: MPI.Datatype = None
         cls.mpiFileType: MPI.Datatype = None
->>>>>>> c68a9a60
 
     @property
     def MPI_ON(self):
