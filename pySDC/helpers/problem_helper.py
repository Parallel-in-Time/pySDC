import numpy as np
from scipy.special import factorial


<<<<<<< HEAD
def get_finite_difference_stencil(derivative, order, stencil_type=None, steps=None):
    """
    Derive general finite difference stencils from Taylor expansions
=======
def get_steps(derivative, order, type):
>>>>>>> 184b9eb0
    """
    Get the offsets for the FD stencil.

<<<<<<< HEAD
    if steps is not None:
        n = len(steps)
    elif stencil_type == 'center':
=======
    Args:
        derivative (int): Order of the derivative
        order (int): Order of accuracy
        type (str): Type of the stencil
        steps (list): Provide specific steps, overrides `type`

    Returns:
        int: The number of elements in the stencil
        numpy.ndarray: The offsets for the stencil
    """
    if type == 'center':
>>>>>>> 184b9eb0
        n = order + derivative - (derivative + 1) % 2 // 1
        steps = np.arange(n) - n // 2
    elif stencil_type == 'forward':
        n = order + derivative
        steps = np.arange(n)
    elif stencil_type == 'backward':
        n = order + derivative
        steps = -np.arange(n)
    elif type == 'upwind':
        n = order + derivative

        if n <= 3:
            n, steps = get_steps(derivative, order, 'backward')
        else:
            steps = np.append(-np.arange(n - 1)[::-1], [1])
    else:
        raise ValueError(
<<<<<<< HEAD
            f'Stencil must be of type "center", "forward" or "backward", not {stencil_type}. If you want something\
else, you can also give specific steps.'
=======
            f'Stencil must be of type "center", "forward", "backward" or "upwind", not {type}. If you want something\
, you can also give specific steps.'
>>>>>>> 184b9eb0
        )
    return n, steps


def get_finite_difference_stencil(derivative, order, type=None, steps=None):
    """
    Derive general finite difference stencils from Taylor expansions

    Args:
        derivative (int): Order of the derivative
        order (int): Order of accuracy
        type (str): Type of the stencil
        steps (list): Provide specific steps, overrides `type`

    Returns:
        numpy.ndarray: The weights of the stencil
        numpy.ndarray: The offsets for the stencil
    """

    if steps is not None:
        n = len(steps)
    else:
        n, steps = get_steps(derivative, order, type)

    # make a matrix that contains the Taylor coefficients
    A = np.zeros((n, n))
    idx = np.arange(n)
    inv_facs = 1.0 / factorial(idx)
    for i in range(0, n):
        A[i, :] = steps ** idx[i] * inv_facs[i]

    # make a right hand side vector that is zero everywhere except at the position of the desired derivative
    sol = np.zeros(n)
    sol[derivative] = 1.0

    # solve the linear system for the finite difference coefficients
    coeff = np.linalg.solve(A, sol)

    return coeff, steps


def get_finite_difference_matrix(
    derivative, order, stencil_type=None, steps=None, dx=None, size=None, dim=None, bc=None, cupy=False
):
    """
    Build FD matrix from stencils, with boundary conditions
    """
    if cupy:
        import cupyx.scipy.sparse as sp
    else:
        import scipy.sparse as sp

    if order > 2 and bc != 'periodic':
        raise NotImplementedError('Higher order allowed only for periodic boundary conditions')

    # get stencil
    coeff, steps = get_finite_difference_stencil(derivative=derivative, order=order, stencil_type=stencil_type, steps=steps)

    if bc == 'dirichlet-zero':
        A_1d = sp.diags(coeff, steps, shape=(size, size), format='csc')
    elif bc == 'periodic':
        A_1d = 0 * sp.eye(size, format='csc')
        for i in steps:
            A_1d += coeff[i] * sp.eye(size, k=steps[i])
            if steps[i] > 0:
                A_1d += coeff[i] * sp.eye(size, k=-size + steps[i])
            if steps[i] < 0:
                A_1d += coeff[i] * sp.eye(size, k=size + steps[i])
    else:
        raise NotImplementedError(f'Boundary conditons {bc} not implemented.')

    if dim == 1:
        A = A_1d
    elif dim == 2:
        A = sp.kron(A_1d, sp.eye(size)) + sp.kron(sp.eye(size), A_1d)
    elif dim == 3:
        A = (
            sp.kron(A_1d, sp.eye(size**2))
            + sp.kron(sp.eye(size**2), A_1d)
            + sp.kron(sp.kron(sp.eye(size), A_1d), sp.eye(size))
        )
    else:
        raise NotImplementedError(f'Dimension {dim} not implemented.')

    A /= dx**derivative

    return A<|MERGE_RESOLUTION|>--- conflicted
+++ resolved
@@ -2,33 +2,21 @@
 from scipy.special import factorial
 
 
-<<<<<<< HEAD
-def get_finite_difference_stencil(derivative, order, stencil_type=None, steps=None):
-    """
-    Derive general finite difference stencils from Taylor expansions
-=======
-def get_steps(derivative, order, type):
->>>>>>> 184b9eb0
+def get_steps(derivative, order, stencil_type):
     """
     Get the offsets for the FD stencil.
 
-<<<<<<< HEAD
-    if steps is not None:
-        n = len(steps)
-    elif stencil_type == 'center':
-=======
     Args:
         derivative (int): Order of the derivative
         order (int): Order of accuracy
-        type (str): Type of the stencil
-        steps (list): Provide specific steps, overrides `type`
+        stencil_type (str): Type of the stencil
+        steps (list): Provide specific steps, overrides `stencil_type`
 
     Returns:
         int: The number of elements in the stencil
         numpy.ndarray: The offsets for the stencil
     """
-    if type == 'center':
->>>>>>> 184b9eb0
+    if stencil_type == 'center':
         n = order + derivative - (derivative + 1) % 2 // 1
         steps = np.arange(n) - n // 2
     elif stencil_type == 'forward':
@@ -37,7 +25,7 @@
     elif stencil_type == 'backward':
         n = order + derivative
         steps = -np.arange(n)
-    elif type == 'upwind':
+    elif stencil_type == 'upwind':
         n = order + derivative
 
         if n <= 3:
@@ -46,26 +34,20 @@
             steps = np.append(-np.arange(n - 1)[::-1], [1])
     else:
         raise ValueError(
-<<<<<<< HEAD
-            f'Stencil must be of type "center", "forward" or "backward", not {stencil_type}. If you want something\
-else, you can also give specific steps.'
-=======
-            f'Stencil must be of type "center", "forward", "backward" or "upwind", not {type}. If you want something\
-, you can also give specific steps.'
->>>>>>> 184b9eb0
+            f'Stencil must be of type "center", "forward", "backward" or "upwind", not {stencil_type}. If you want something else you can also give specific steps.'
         )
     return n, steps
 
 
-def get_finite_difference_stencil(derivative, order, type=None, steps=None):
+def get_finite_difference_stencil(derivative, order, stencil_type=None, steps=None):
     """
     Derive general finite difference stencils from Taylor expansions
 
     Args:
         derivative (int): Order of the derivative
         order (int): Order of accuracy
-        type (str): Type of the stencil
-        steps (list): Provide specific steps, overrides `type`
+        stencil_type (str): Type of the stencil
+        steps (list): Provide specific steps, overrides `stencil_type`
 
     Returns:
         numpy.ndarray: The weights of the stencil
@@ -75,7 +57,7 @@
     if steps is not None:
         n = len(steps)
     else:
-        n, steps = get_steps(derivative, order, type)
+        n, steps = get_steps(derivative, order, stencil_type)
 
     # make a matrix that contains the Taylor coefficients
     A = np.zeros((n, n))
