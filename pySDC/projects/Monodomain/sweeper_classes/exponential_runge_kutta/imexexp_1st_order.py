--- conflicted
+++ resolved
@@ -239,34 +239,8 @@
         for i in range(1, M):
             integral[M - i] -= integral[M - i - 1]
 
-        def myprint(name, v):
-<<<<<<< HEAD
-            for j in range(len(v)):
-                vtmp = [v[j].val_list[i].values[31] for i in range(12)]
-                print(f"{name}[{j}] = {vtmp}")
-=======
-            for i in range(len(v)):
-                print(f"{name}[{i}] = {list(v[i][:12,31])}")
->>>>>>> b91a10bf
-
-        # print("Before Sweep")
-        # myprint("u", L.u)
-        # myprint("integral", integral)
-        # myprint("f.expl", [L.f[i].expl for i in range(M + 1)])
-        # myprint("f.impl", [L.f[i].impl for i in range(M + 1)])
-        # myprint("f.exp", [L.f[i].exp for i in range(M + 1)])
-
         # prepare the integral term
         for m in range(M):
-            # integral[m] -= L.dt * self.delta[m] * (L.f[m].expl + L.f[m + 1].impl + self.phi_one[0][m] * (L.f[m].exp + self.lmbda * (L.u[0] - L.u[m])))
-            # integral[m].axpy_sub(-L.dt * self.delta[m], L.f[m + 1].impl, P.rhs_stiff_indeces)
-            # integral[m].axpy_sub(-L.dt * self.delta[m], L.f[m].expl, P.rhs_nonstiff_indeces)
-            # self.tmp.copy_sub(L.u[0], P.rhs_exp_indeces)
-            # self.tmp.axpy_sub(-1.0, L.u[m], P.rhs_exp_indeces)
-            # self.tmp.imul_sub(self.lmbda, P.rhs_exp_indeces)
-            # self.tmp.iadd_sub(L.f[m].exp, P.rhs_exp_indeces)
-            # self.tmp.imul_sub(self.phi_one[0][m], P.rhs_exp_indeces)
-            # integral[m].axpy_sub(-L.dt * self.delta[m], self.tmp, P.rhs_exp_indeces)
             integral[m][P.rhs_stiff_indeces] += -L.dt * self.delta[m] * L.f[m + 1].impl[P.rhs_stiff_indeces]
             integral[m][P.rhs_nonstiff_indeces] += -L.dt * self.delta[m] * L.f[m].expl[P.rhs_nonstiff_indeces]
             integral[m][P.rhs_exp_indeces] += (
@@ -279,24 +253,8 @@
                 )
             )
 
-        # print("After modifying integral")
-        # myprint("integral", integral)
-
-        # print("After modifying integral")
-        # myprint("integral", integral)
-
         # do the sweep
         for m in range(M):
-            # tmp = L.u[m] + integral[m] + L.dt * self.delta[m] * (L.f[m].expl + self.phi_one[0][m] * (L.f[m].exp + self.lmbda * (L.u[0] - L.u[m])))
-            # self.tmp.zero()
-            # self.tmp.copy_sub(L.u[0], P.rhs_exp_indeces)
-            # self.tmp.axpy_sub(-1.0, L.u[m], P.rhs_exp_indeces)
-            # self.tmp.imul_sub(self.lmbda, P.rhs_exp_indeces)
-            # self.tmp.iadd_sub(L.f[m].exp, P.rhs_exp_indeces)
-            # self.tmp.imul_sub(self.phi_one[0][m], P.rhs_exp_indeces)
-            # self.tmp.iadd_sub(L.f[m].expl, P.rhs_nonstiff_indeces)
-            # self.tmp.aypx(L.dt * self.delta[m], integral[m])
-            # self.tmp += L.u[m]
 
             tmp = L.u[m] + integral[m]
             tmp[P.rhs_exp_indeces] += (
@@ -317,13 +275,6 @@
 
             # update function values
             P.eval_f(L.u[m + 1], L.time + L.dt * self.coll.nodes[m], fh=L.f[m + 1])
-
-        # print("After Sweep")
-        # myprint("u", L.u)
-        # myprint("integral", integral)
-        # myprint("f.expl", [L.f[i].expl for i in range(M + 1)])
-        # myprint("f.impl", [L.f[i].impl for i in range(M + 1)])
-        # myprint("f.exp", [L.f[i].exp for i in range(M + 1)])
 
         # indicate presence of new values at this level
         L.status.updated = True
