--- conflicted
+++ resolved
@@ -364,13 +364,8 @@
     restol = 5e-8
 
     # set problem parameters
-<<<<<<< HEAD
-    domain_name = "cube_2D"
-    refinements = [-1]
-=======
     domain_name = "cube_1D"
     refinements = [0, 1]
->>>>>>> b91a10bf
     order = 4  # 2 or 4
     ionic_model_name = "TTP"
     read_init_val = True
