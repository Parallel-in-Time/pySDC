--- conflicted
+++ resolved
@@ -310,71 +310,6 @@
         desc['convergence_controllers'][Adaptivity] = {'e_tol': 1e-3}
         return desc
 
-<<<<<<< HEAD
-    # def plot(self, P, idx, n_procs_list, ax=None):  # pragma: no cover
-    #     import numpy as np
-    #     from matplotlib import ticker as tkr
-    #     from mpl_toolkits.axes_grid1.inset_locator import zoomed_inset_axes
-    #     from mpl_toolkits.axes_grid1.inset_locator import mark_inset
-
-    #     fig = P.get_fig(n_comps=1)
-    #     cax = P.cax
-    #     ax = fig.get_axes()[0] if ax is None else ax
-
-    #     zoom = 8
-    #     ax_ins = zoomed_inset_axes(ax, zoom, loc=1)
-
-    #     buffer = {}
-    #     vmin = {'u': np.inf, 'v': np.inf}
-    #     vmax = {'u': -np.inf, 'v': -np.inf}
-
-    #     for rank in range(n_procs_list[2]):
-    #         ranks = [0, 0] + [rank]
-    #         LogToFile = self.get_LogToFile(ranks=ranks)
-
-    #         buffer[f'u-{rank}'] = LogToFile.load(idx)
-
-    #         vmin['v'] = 0
-    #         vmax['v'] = 0.5
-    #         vmin['u'] = 0
-    #         vmax['u'] = 0.5
-
-    #     for rank in range(n_procs_list[2]):
-    #         im = ax.pcolormesh(
-    #             buffer[f'u-{rank}']['X'],
-    #             buffer[f'u-{rank}']['Y'],
-    #             buffer[f'u-{rank}']['v'].real,
-    #             vmin=vmin['v'],
-    #             vmax=vmax['v'],
-    #             cmap='binary',
-    #             rasterized=True,
-    #         )
-    #         ax_ins.pcolormesh(
-    #             buffer[f'u-{rank}']['X'],
-    #             buffer[f'u-{rank}']['Y'],
-    #             buffer[f'u-{rank}']['v'].real,
-    #             vmin=vmin['v'],
-    #             vmax=vmax['v'],
-    #             cmap='binary',
-    #             rasterized=True,
-    #         )
-
-    #     box_size = ax.get_xlim()[1] - ax.get_xlim()[0]
-    #     ax_ins.set_xlim(0, box_size / zoom / 3)
-    #     ax_ins.set_ylim(0, box_size / zoom / 3)
-    #     ax_ins.set_xticks([])
-    #     ax_ins.set_yticks([])
-    #     mark_inset(ax, ax_ins, loc1=2, loc2=4, fc="none", ec="0.5")
-    #     fig.colorbar(im, cax, format=tkr.FormatStrFormatter('%.1f'))
-    #     ax.set_title(f't={buffer[f"u-{rank}"]["t"]:.2f}')
-    #     ax.set_xlabel('$x$')
-    #     ax.set_ylabel('$y$')
-    #     ax.set_aspect(1.0)
-    #     ax.set_aspect(1.0)
-
-    #     return fig
-=======
->>>>>>> 51aa701f
     def plot(self, P, idx, n_procs_list, projection=2, projection_type='flat'):  # pragma: no cover
         import numpy as np
         from matplotlib import ticker as tkr
