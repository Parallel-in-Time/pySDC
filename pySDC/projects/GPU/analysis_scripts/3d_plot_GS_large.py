--- conflicted
+++ resolved
@@ -40,73 +40,6 @@
 
             local_slice_flat = slice(np.prod(_data['v'].shape) * procs, np.prod(_data['v'].shape) * (procs + 1))
             v['values'][local_slice_flat] = _data['v'].flatten()
-<<<<<<< HEAD
-            # _v[*_data['local_slice']] = _data['v']
-
-            # _v[*_data['local_slice']] = _data['v']
-            # print(f'loaded data from task {procs} with slice {_data["local_slice"]}', flush=True)
-
-        # print('finished loading data', flush=True)
-        # # plot slice
-        # v_slice = pv.wrap(_v[:60, ...])
-        # print('wrapped data', flush=True)
-        # contours = v_slice.contour(isosurfaces=[0.3])
-        # p.add_mesh(contours, opacity=0.7, cmap=['teal'])
-        # p.remove_scalar_bar()
-        # p.camera.azimuth += 15
-
-        # p.camera.Elevation(0.7)
-        # plotting_path = './simulation_plots/'
-
-        # path = f'{plotting_path}/GS_large_slice_{i:06d}.png'
-        # p.camera.tight(view='yz')
-        # p.screenshot(path, window_size=(4096, 4096))
-        # print(f'Saved {path}', flush=True)
-
-        # plot whole thing
-        contours = v.contour(isosurfaces=[0.3], method='flying_edges', progress_bar=True)
-        print('done with contour', flush=True)
-        p.add_mesh(contours, opacity=0.7, cmap=['teal'])
-        print('added mesh', flush=True)
-        p.remove_scalar_bar()
-        print('removed scalar bar', flush=True)
-        p.camera.azimuth += 15
-        print('azimuth', flush=True)
-
-        p.camera.Elevation(0.7)
-        print('elevation', flush=True)
-        plotting_path = './simulation_plots/'
-
-        path = f'{plotting_path}/GS_large_{i:06d}.png'
-        p.camera.zoom(1.1)
-        print('zoom', flush=True)
-        p.screenshot(path, window_size=(4096, 4096))
-        print(f'Saved {path}', flush=True)
-
-        # for view in ['xy', 'xz', 'yz']:
-        #     path = f'{plotting_path}/GS_large_{view}_{i:06d}.png'
-        #     p.camera.tight(view=view)
-        #     p.screenshot(path, window_size=(4096, 4096))
-        #     print(f'Saved {path}', flush=True)
-
-        continue
-        # plot slice
-        v_slice = pv.wrap(_v[:10, ...])
-        contours = v_slice.contour(isosurfaces=[0.3], method='flying_edges', progress_bar=True)
-        p.add_mesh(contours, opacity=0.7, cmap=['teal'])
-        p.remove_scalar_bar()
-        p.camera.azimuth += 15
-
-        p.camera.Elevation(0.7)
-        plotting_path = './simulation_plots/'
-
-        path = f'{plotting_path}/GS_large_slice_{i:06d}.png'
-        p.camera.tight(view='yz')
-        p.screenshot(path, window_size=(4096, 4096))
-        print(f'Saved {path}', flush=True)
-
-    print('done')
-=======
 
         sampled = pv.ImageData(dimensions=(n_samples,) * 3, spacing=(1 / n_samples,) * 3)
         zoomed = pv.ImageData(dimensions=(int(n_samples * zoom),) * 3, spacing=(1 / n_samples,) * 3)
@@ -128,7 +61,6 @@
             p.camera.zoom(1.1)
             p.screenshot(path, window_size=(4096, 4096))
             print(f'Saved {path}', flush=True)
->>>>>>> 73beb0d9
 
 
 def video(view=None):
