# script to make pretty plots for papers or talks
import numpy as np
import matplotlib as mpl
import matplotlib.pyplot as plt
from pySDC.projects.Resilience.fault_stats import (
    FaultStats,
    run_Lorenz,
    run_Schroedinger,
    run_vdp,
    run_quench,
    run_AC,
    run_RBC,
    RECOVERY_THRESH_ABS,
)
from pySDC.projects.Resilience.strategies import (
    BaseStrategy,
    AdaptivityStrategy,
    IterateStrategy,
    HotRodStrategy,
    DIRKStrategy,
    ERKStrategy,
    AdaptivityPolynomialError,
    cmap,
)
from pySDC.helpers.plot_helper import setup_mpl, figsize_by_journal
from pySDC.helpers.stats_helper import get_sorted


cm = 1 / 2.5
TEXTWIDTH = 11.9446244611 * cm
JOURNAL = 'Springer_Numerical_Algorithms'
BASE_PATH = 'data/paper'


def get_stats(problem, path='data/stats-jusuf', num_procs=1, strategy_type='SDC'):
    """
    Create a FaultStats object for a given problem to use for the plots.
    Note that the statistics need to be already generated somewhere else, this function will only load them.

    Args:
        problem (function): A problem to run
        path (str): Path to the associated stats for the problem

    Returns:
        FaultStats: Object to analyse resilience statistics from
    """
    if strategy_type == 'SDC':
        strategies = [BaseStrategy(), AdaptivityStrategy(), IterateStrategy()]
        if JOURNAL not in ['JSC_beamer']:
            strategies += [HotRodStrategy(), AdaptivityPolynomialError()]
    elif strategy_type == 'RK':
        strategies = [DIRKStrategy()]
        if problem.__name__ in ['run_Lorenz', 'run_vdp']:
            strategies += [ERKStrategy()]

    stats_analyser = FaultStats(
        prob=problem,
        strategies=strategies,
        faults=[False, True],
        reload=True,
        recovery_thresh=1.1,
        recovery_thresh_abs=RECOVERY_THRESH_ABS.get(problem, 0),
        mode='default',
        stats_path=path,
        num_procs=num_procs,
    )
    stats_analyser.get_recovered()
    return stats_analyser


def my_setup_mpl(**kwargs):
    setup_mpl(reset=True, font_size=8)
    mpl.rcParams.update({'lines.markersize': 6})


def savefig(fig, name, format='pdf', tight_layout=True):  # pragma: no cover
    """
    Save a figure to some predefined location.

    Args:
        fig (Matplotlib.Figure): The figure of the plot
        name (str): The name of the plot
        tight_layout (bool): Apply tight layout or leave as is
    Returns:
        None
    """
    if tight_layout:
        fig.tight_layout()
    path = f'{BASE_PATH}/{name}.{format}'
    fig.savefig(path, bbox_inches='tight', transparent=True, dpi=200)
    print(f'saved "{path}"')


def analyse_resilience(problem, path='data/stats', **kwargs):  # pragma: no cover
    """
    Generate some stats for resilience / load them if already available and make some plots.

    Args:
        problem (function): A problem to run
        path (str): Path to the associated stats for the problem

    Returns:
        None
    """

    stats_analyser = get_stats(problem, path)
    stats_analyser.get_recovered()

    strategy = IterateStrategy()
    not_fixed = stats_analyser.get_mask(strategy=strategy, key='recovered', val=False)
    not_overflow = stats_analyser.get_mask(strategy=strategy, key='bit', val=1, op='uneq', old_mask=not_fixed)
    stats_analyser.print_faults(not_overflow)

    compare_strategies(stats_analyser, **kwargs)
    plot_recovery_rate(stats_analyser, **kwargs)


def compare_strategies(stats_analyser, **kwargs):  # pragma: no cover
    """
    Make a plot showing local error and iteration number of time for all strategies

    Args:
        stats_analyser (FaultStats): Fault stats object, which contains some stats

    Returns:
        None
    """
    my_setup_mpl()
    fig, ax = plt.subplots(figsize=(TEXTWIDTH, 5 * cm))
    stats_analyser.compare_strategies(ax=ax)
    savefig(fig, 'compare_strategies', **kwargs)


def plot_recovery_rate(stats_analyser, **kwargs):  # pragma: no cover
    """
    Make a plot showing recovery rate for all faults and only for those that can be recovered.

    Args:
        stats_analyser (FaultStats): Fault stats object, which contains some stats

    Returns:
        None
    """
    my_setup_mpl()
    fig, axs = plt.subplots(1, 2, figsize=(TEXTWIDTH, 5 * cm), sharex=True, sharey=True)
    stats_analyser.plot_things_per_things(
        'recovered',
        'bit',
        False,
        op=stats_analyser.rec_rate,
        args={'ylabel': 'recovery rate'},
        plotting_args={'markevery': 5},
        ax=axs[0],
    )
    plot_recovery_rate_recoverable_only(stats_analyser, fig, axs[1], ylabel='')
    axs[0].get_legend().remove()
    axs[0].set_title('All faults')
    axs[1].set_title('Only recoverable faults')
    axs[0].set_ylim((-0.05, 1.05))
    savefig(fig, 'recovery_rate_compared', **kwargs)


def plot_recovery_rate_recoverable_only(stats_analyser, fig, ax, **kwargs):  # pragma: no cover
    """
    Plot the recovery rate considering only faults that can be recovered theoretically.

    Args:
        stats_analyser (FaultStats): Fault stats object, which contains some stats
        fig (matplotlib.pyplot.figure): Figure in which to plot
        ax (matplotlib.pyplot.axes): Somewhere to plot

    Returns:
        None
    """
    for i in range(len(stats_analyser.strategies)):
        fixable = stats_analyser.get_fixable_faults_only(strategy=stats_analyser.strategies[i])

        stats_analyser.plot_things_per_things(
            'recovered',
            'bit',
            False,
            op=stats_analyser.rec_rate,
            mask=fixable,
            args={**kwargs},
            ax=ax,
            fig=fig,
            strategies=[stats_analyser.strategies[i]],
            plotting_args={'markevery': 5},
        )


def compare_recovery_rate_problems(target='resilience', **kwargs):  # pragma: no cover
    """
    Compare the recovery rate for various problems.
    Only faults that can be recovered are shown.

    Returns:
        None
    """
    if target == 'resilience':
        problems = [run_Lorenz, run_Schroedinger, run_AC, run_RBC]
        titles = ['Lorenz', r'Schr\"odinger', 'Allen-Cahn', 'Rayleigh-Benard']
    elif target == 'thesis':
        problems = [run_vdp, run_Lorenz, run_AC, run_RBC]  # TODO: swap in Gray-Scott
        titles = ['Van der Pol', 'Lorenz', 'Allen-Cahn', 'Rayleigh-Benard']
    else:
        raise NotImplementedError()

    stats = [get_stats(problem, **kwargs) for problem in problems]

    my_setup_mpl()
    fig, axs = plt.subplots(2, 2, figsize=figsize_by_journal(JOURNAL, 1, 0.8), sharey=True)
    [
        plot_recovery_rate_recoverable_only(stats[i], fig, axs.flatten()[i], ylabel='', title=titles[i])
        for i in range(len(stats))
    ]

    for ax in axs.flatten():
        ax.get_legend().remove()

    if kwargs.get('strategy_type', 'SDC') == 'SDC':
        axs[1, 1].legend(frameon=False, loc="lower right")
    else:
        axs[0, 1].legend(frameon=False, loc="lower right")
    axs[0, 0].set_ylim((-0.05, 1.05))
    axs[1, 0].set_ylabel('recovery rate')
    axs[0, 0].set_ylabel('recovery rate')

    name = ''
    for key, val in kwargs.items():
        name = f'{name}_{key}-{val}'

    savefig(fig, f'compare_equations{name}.pdf')


def plot_adaptivity_stuff():  # pragma: no cover
    """
    Plot the solution for a van der Pol problem as well as the local error and cost associated with the base scheme and
    adaptivity in k and dt in order to demonstrate that adaptivity is useful.

    Returns:
        None
    """
    from pySDC.implementations.hooks.log_errors import LogLocalErrorPostStep
    from pySDC.implementations.hooks.log_work import LogWork
    from pySDC.projects.Resilience.hook import LogData
    import pickle

    my_setup_mpl()
    scale = 0.5 if JOURNAL == 'JSC_beamer' else 1.0
    fig, axs = plt.subplots(3, 1, figsize=figsize_by_journal(JOURNAL, scale, 1), sharex=True, sharey=False)

    def plot_error(stats, ax, iter_ax, strategy, **kwargs):
        """
        Plot global error and cumulative sum of iterations

        Args:
            stats (dict): Stats from pySDC run
            ax (Matplotlib.pyplot.axes): Somewhere to plot the error
            iter_ax (Matplotlib.pyplot.axes): Somewhere to plot the iterations
            strategy (pySDC.projects.Resilience.fault_stats.Strategy): The resilience strategy

        Returns:
            None
        """
        markevery = 1 if type(strategy) in [AdaptivityStrategy, AdaptivityPolynomialError] else 10000
        e = stats['e_local_post_step']
        ax.plot([me[0] for me in e], [me[1] for me in e], markevery=markevery, **strategy.style, **kwargs)
        k = stats['work_newton']
        iter_ax.plot(
            [me[0] for me in k], np.cumsum([me[1] for me in k]), **strategy.style, markevery=markevery, **kwargs
        )
        ax.set_yscale('log')
        ax.set_ylabel('local error')
        iter_ax.set_ylabel(r'Newton iterations')

    run = False
    for strategy in [BaseStrategy, IterateStrategy, AdaptivityStrategy, AdaptivityPolynomialError]:
        S = strategy(newton_inexactness=False)
        desc = S.get_custom_description(problem=run_vdp, num_procs=1)
        desc['problem_params']['mu'] = 1000
        desc['problem_params']['u0'] = (1.1, 0)
        if strategy in [AdaptivityStrategy, BaseStrategy]:
            desc['step_params']['maxiter'] = 5
        if strategy in [BaseStrategy, IterateStrategy]:
            desc['level_params']['dt'] = 1e-4
            desc['sweeper_params']['QI'] = 'LU'
        if strategy in [IterateStrategy]:
            desc['step_params']['maxiter'] = 99
            desc['level_params']['restol'] = 1e-10

        path = f'./data/adaptivity_paper_plot_data_{strategy.__name__}.pickle'
        if run:
            stats, _, _ = run_vdp(
                custom_description=desc,
                Tend=20,
                hook_class=[LogLocalErrorPostStep, LogWork, LogData],
                custom_controller_params={'logger_level': 15},
            )

            data = {
                'u': get_sorted(stats, type='u', recomputed=False),
                'e_local_post_step': get_sorted(stats, type='e_local_post_step', recomputed=False),
                'work_newton': get_sorted(stats, type='work_newton', recomputed=None),
            }
            with open(path, 'wb') as file:
                pickle.dump(data, file)
        else:
            with open(path, 'rb') as file:
                data = pickle.load(file)

        plot_error(data, axs[1], axs[2], strategy())

        if strategy == BaseStrategy or True:
            u = data['u']
            axs[0].plot([me[0] for me in u], [me[1][0] for me in u], color='black', label=r'$u$')

    axs[2].set_xlabel(r'$t$')
    axs[0].set_ylabel('solution')
    axs[2].legend(frameon=JOURNAL == 'JSC_beamer')
    axs[1].legend(frameon=True)
    axs[2].set_yscale('log')
    savefig(fig, 'adaptivity')


def plot_fault_vdp(bit=0):  # pragma: no cover
    """
    Make a plot showing the impact of a fault on van der Pol without any resilience.
    The faults are inserted in the last iteration in the last node in u_t such that you can best see the impact.

    Args:
        bit (int): The bit that you want to flip

    Returns:
        None
    """
    from pySDC.projects.Resilience.fault_stats import (
        FaultStats,
        BaseStrategy,
    )
    from pySDC.projects.Resilience.hook import LogData

    stats_analyser = FaultStats(
        prob=run_vdp,
        strategies=[BaseStrategy()],
        faults=[False, True],
        reload=True,
        recovery_thresh=1.1,
        num_procs=1,
        mode='combination',
    )

    my_setup_mpl()
    fig, ax = plt.subplots(figsize=figsize_by_journal(JOURNAL, 0.8, 0.5))
    colors = ['blue', 'red', 'magenta']
    ls = ['--', '-']
    markers = ['*', '^']
    do_faults = [False, True]
    superscripts = ['*', '']
    subscripts = ['', 't', '']

    run = 779 + 12 * bit  # for faults in u_t
    #  run = 11 + 12 * bit  # for faults in u

    for i in range(len(do_faults)):
        stats, controller, Tend = stats_analyser.single_run(
            strategy=BaseStrategy(),
            run=run,
            faults=do_faults[i],
            hook_class=[LogData],
        )
        u = get_sorted(stats, type='u')
        faults = get_sorted(stats, type='bitflip')
        for j in [0, 1]:
            ax.plot(
                [me[0] for me in u],
                [me[1][j] for me in u],
                ls=ls[i],
                color=colors[j],
                label=rf'$u^{{{superscripts[i]}}}_{{{subscripts[j]}}}$',
                marker=markers[j],
                markevery=60,
            )
        for idx in range(len(faults)):
            ax.axvline(faults[idx][0], color='black', label='Fault', ls=':')
            print(
                f'Fault at t={faults[idx][0]:.2e}, iter={faults[idx][1][1]}, node={faults[idx][1][2]}, space={faults[idx][1][3]}, bit={faults[idx][1][4]}'
            )
            ax.set_title(f'Fault in bit {faults[idx][1][4]}')

    ax.legend(frameon=True, loc='lower left')
    ax.set_xlabel(r'$t$')
    savefig(fig, f'fault_bit_{bit}')


def plot_fault_Lorenz(bit=0):  # pragma: no cover
    """
    Make a plot showing the impact of a fault on the Lorenz attractor without any resilience.
    The faults are inserted in the last iteration in the last node in x such that you can best see the impact.

    Args:
        bit (int): The bit that you want to flip

    Returns:
        None
    """
    from pySDC.projects.Resilience.fault_stats import (
        FaultStats,
        BaseStrategy,
    )
    from pySDC.projects.Resilience.hook import LogData

    stats_analyser = FaultStats(
        prob=run_Lorenz,
        strategies=[BaseStrategy()],
        faults=[False, True],
        reload=True,
        recovery_thresh=1.1,
        num_procs=1,
        mode='combination',
    )

    strategy = BaseStrategy()

    my_setup_mpl()
    fig, ax = plt.subplots(figsize=figsize_by_journal(JOURNAL, 0.8, 0.5))
    colors = ['grey', strategy.color, 'magenta']
    ls = ['--', '-']
    markers = [None, strategy.marker]
    do_faults = [False, True]
    superscripts = ['*', '']
    labels = ['x', 'x']

    run = 19 + 20 * bit

    for i in range(len(do_faults)):
        stats, controller, Tend = stats_analyser.single_run(
            strategy=BaseStrategy(),
            run=run,
            faults=do_faults[i],
            hook_class=[LogData],
        )
        u = get_sorted(stats, type='u')
        faults = get_sorted(stats, type='bitflip')
        ax.plot(
            [me[0] for me in u],
            [me[1][0] for me in u],
            ls=ls[i],
            color=colors[i],
            label=rf'${{{labels[i]}}}^{{{superscripts[i]}}}$',
            marker=markers[i],
            markevery=500,
        )
        for idx in range(len(faults)):
            ax.axvline(faults[idx][0], color='black', label='Fault', ls=':')
            print(
                f'Fault at t={faults[idx][0]:.2e}, iter={faults[idx][1][1]}, node={faults[idx][1][2]}, space={faults[idx][1][3]}, bit={faults[idx][1][4]}'
            )
            ax.set_title(f'Fault in bit {faults[idx][1][4]}')

    ax.legend(frameon=True, loc='lower left')
    ax.set_xlabel(r'$t$')
    savefig(fig, f'fault_bit_{bit}')


def plot_Lorenz_solution():  # pragma: no cover
    my_setup_mpl()

    fig, axs = plt.subplots(1, 2, figsize=figsize_by_journal(JOURNAL, 1, 0.4), sharex=True)

    strategy = BaseStrategy()
    desc = strategy.get_custom_description(run_Lorenz, num_procs=1)
    stats, controller, _ = run_Lorenz(custom_description=desc, Tend=strategy.get_Tend(run_Lorenz))

    u = get_sorted(stats, recomputed=False, type='u')

    axs[0].plot([me[1][0] for me in u], [me[1][2] for me in u])
    axs[0].set_ylabel('$z$')
    axs[0].set_xlabel('$x$')

    axs[1].plot([me[1][0] for me in u], [me[1][1] for me in u])
    axs[1].set_ylabel('$y$')
    axs[1].set_xlabel('$x$')

    for ax in axs:
        ax.set_box_aspect(1.0)

    path = 'data/paper/Lorenz_sol.pdf'
    fig.savefig(path, bbox_inches='tight', transparent=True, dpi=200)


def plot_quench_solution():  # pragma: no cover
    """
    Plot the solution of Quench problem over time

    Returns:
        None
    """
    my_setup_mpl()
    if JOURNAL == 'JSC_beamer':
        fig, ax = plt.subplots(figsize=figsize_by_journal(JOURNAL, 0.5, 0.9))
    else:
        fig, ax = plt.subplots(figsize=figsize_by_journal(JOURNAL, 1.0, 0.45))

    strategy = BaseStrategy()

    custom_description = strategy.get_custom_description(run_quench, num_procs=1)

    stats, controller, _ = run_quench(custom_description=custom_description, Tend=strategy.get_Tend(run_quench))

    prob = controller.MS[0].levels[0].prob

    u = get_sorted(stats, type='u', recomputed=False)

    ax.plot([me[0] for me in u], [max(me[1]) for me in u], color='black', label='$T$')
    ax.axhline(prob.u_thresh, label=r'$T_\mathrm{thresh}$', ls='--', color='grey', zorder=-1)
    ax.axhline(prob.u_max, label=r'$T_\mathrm{max}$', ls=':', color='grey', zorder=-1)

    ax.set_xlabel(r'$t$')
    ax.legend(frameon=False)
    savefig(fig, 'quench_sol')


def plot_RBC_solution():  # pragma: no cover
    """
    Plot solution of Rayleigh-Benard convection
    """
    my_setup_mpl()

    from mpl_toolkits.axes_grid1 import make_axes_locatable

    plt.rcParams['figure.constrained_layout.use'] = True
    fig, axs = plt.subplots(2, 1, sharex=True, sharey=True, figsize=figsize_by_journal(JOURNAL, 1.0, 0.45))
    caxs = []
    divider = make_axes_locatable(axs[0])
    caxs += [divider.append_axes('right', size='3%', pad=0.03)]
    divider2 = make_axes_locatable(axs[1])
    caxs += [divider2.append_axes('right', size='3%', pad=0.03)]

    from pySDC.projects.Resilience.RBC import RayleighBenard, PROBLEM_PARAMS

    prob = RayleighBenard(**PROBLEM_PARAMS)

    def _plot(t, ax, cax):
        u_hat = prob.u_exact(t)
        u = prob.itransform(u_hat)
        im = ax.pcolormesh(prob.X, prob.Z, u[prob.index('T')], rasterized=True, cmap='plasma')
        fig.colorbar(im, cax, label=f'$T(t={{{t}}})$')

    _plot(0, axs[0], caxs[0])
    _plot(21, axs[1], caxs[1])

    axs[1].set_xlabel('$x$')
    axs[0].set_ylabel('$z$')
    axs[1].set_ylabel('$z$')

    savefig(fig, 'RBC_sol', tight_layout=False)


def plot_Schroedinger_solution():  # pragma: no cover
    from pySDC.implementations.problem_classes.NonlinearSchroedinger_MPIFFT import nonlinearschroedinger_imex

    my_setup_mpl()
    if JOURNAL == 'JSC_beamer':
        raise NotImplementedError
        fig, ax = plt.subplots(figsize=figsize_by_journal(JOURNAL, 0.5, 0.9))
    else:
        fig, axs = plt.subplots(1, 2, figsize=figsize_by_journal(JOURNAL, 1.0, 0.45), sharex=True, sharey=True)

    from mpl_toolkits.axes_grid1 import make_axes_locatable

    plt.rcParams['figure.constrained_layout.use'] = True
    cax = []
    divider = make_axes_locatable(axs[0])
    cax += [divider.append_axes('right', size='5%', pad=0.05)]
    divider2 = make_axes_locatable(axs[1])
    cax += [divider2.append_axes('right', size='5%', pad=0.05)]

    problem_params = dict()
    problem_params['nvars'] = (256, 256)
    problem_params['spectral'] = False
    problem_params['c'] = 1.0
    description = {'problem_params': problem_params}
    stats, _, _ = run_Schroedinger(Tend=1.0e0, custom_description=description)

    P = nonlinearschroedinger_imex(**problem_params)
    u = get_sorted(stats, type='u')

    im = axs[0].pcolormesh(*P.X, np.abs(u[0][1]), rasterized=True)
    im1 = axs[1].pcolormesh(*P.X, np.abs(u[-1][1]), rasterized=True)

    fig.colorbar(im, cax=cax[0])
    fig.colorbar(im1, cax=cax[1])
    axs[0].set_title(r'$\|u(t=0)\|$')
    axs[1].set_title(r'$\|u(t=1)\|$')
    for ax in axs:
        ax.set_aspect(1)
        ax.set_xlabel('$x$')
        ax.set_ylabel('$y$')
    savefig(fig, 'Schroedinger_sol')


def plot_AC_solution():  # pragma: no cover
    from pySDC.projects.Resilience.AC import monitor

    my_setup_mpl()
    if JOURNAL == 'JSC_beamer':
        raise NotImplementedError
        fig, ax = plt.subplots(figsize=figsize_by_journal(JOURNAL, 0.5, 0.9))
    else:
        fig, axs = plt.subplots(1, 2, figsize=figsize_by_journal(JOURNAL, 1.0, 0.45))

    description = {'problem_params': {'nvars': (256, 256)}}
    stats, _, _ = run_AC(Tend=0.032, hook_class=monitor, custom_description=description)

    u = get_sorted(stats, type='u')

    computed_radius = get_sorted(stats, type='computed_radius')
    axs[1].plot([me[0] for me in computed_radius], [me[1] for me in computed_radius], ls='-')
    axs[1].axvline(0.025, ls=':', label=r'$t=0.025$', color='grey')
    axs[1].set_title('Radius over time')
    axs[1].set_xlabel('$t$')
    axs[1].legend(frameon=False)

    im = axs[0].imshow(u[0][1], extent=(-0.5, 0.5, -0.5, 0.5))
    fig.colorbar(im)
    axs[0].set_title(r'$u_0$')
    axs[0].set_xlabel('$x$')
    axs[0].set_ylabel('$y$')
    savefig(fig, 'AC_sol')


def plot_vdp_solution():  # pragma: no cover
    """
    Plot the solution of van der Pol problem over time to illustrate the varying time scales.

    Returns:
        None
    """
    from pySDC.implementations.convergence_controller_classes.adaptivity import Adaptivity

    my_setup_mpl()
    if JOURNAL == 'JSC_beamer':
        fig, ax = plt.subplots(figsize=figsize_by_journal(JOURNAL, 0.5, 0.9))
    else:
        fig, ax = plt.subplots(figsize=figsize_by_journal(JOURNAL, 1.0, 0.33))

    custom_description = {
        'convergence_controllers': {Adaptivity: {'e_tol': 1e-7, 'dt_max': 1e0}},
        'problem_params': {'mu': 1000, 'crash_at_maxiter': False},
        'level_params': {'dt': 1e-3},
    }

    stats, _, _ = run_vdp(custom_description=custom_description, Tend=2000)

    u = get_sorted(stats, type='u', recomputed=False)
    _u = np.array([me[1][0] for me in u])
    _x = np.array([me[0] for me in u])

    x1 = _x[abs(_u - 1.1) < 1e-2][0]
    ax.plot(_x, _u, color='black')
    ax.axvspan(x1, x1 + 20, alpha=0.4)
    ax.set_ylabel(r'$u$')
    ax.set_xlabel(r'$t$')
    savefig(fig, 'vdp_sol')


def work_precision():  # pragma: no cover
    from pySDC.projects.Resilience.work_precision import (
        all_problems,
    )

    all_params = {
        'record': False,
        'work_key': 't',
        'precision_key': 'e_global_rel',
        'plotting': True,
        'base_path': 'data/paper',
    }

    for mode in ['compare_strategies', 'parallel_efficiency', 'RK_comp']:
        all_problems(**all_params, mode=mode)
    all_problems(**{**all_params, 'work_key': 'param'}, mode='compare_strategies')


def plot_recovery_rate_per_acceptance_threshold(problem):  # pragma no cover
    stats_analyser = get_stats(problem)

    stats_analyser.plot_recovery_thresholds(thresh_range=np.linspace(0.5, 1.5, 1000), recoverable_only=True)


def make_plots_for_TIME_X_website():  # pragma: no cover
    global JOURNAL, BASE_PATH
    JOURNAL = 'JSC_beamer'
    BASE_PATH = 'data/paper/time-x_website'

    fig, ax = plt.subplots(figsize=figsize_by_journal(JOURNAL, 0.5, 2.0 / 3.0))
    plot_recovery_rate_recoverable_only(get_stats(run_vdp), fig, ax)
    savefig(fig, 'recovery_rate', format='png')

    from pySDC.projects.Resilience.work_precision import vdp_stiffness_plot

    vdp_stiffness_plot(base_path=BASE_PATH, format='png')


def make_plots_for_SIAM_CSE23():  # pragma: no cover
    """
    Make plots for the SIAM talk
    """
    global JOURNAL, BASE_PATH
    JOURNAL = 'JSC_beamer'
    BASE_PATH = 'data/paper/SIAMCSE23'

    fig, ax = plt.subplots(figsize=figsize_by_journal(JOURNAL, 0.5, 3.0 / 4.0))
    plot_recovery_rate_recoverable_only(get_stats(run_vdp), fig, ax)
    savefig(fig, 'recovery_rate')

    plot_adaptivity_stuff()
    compare_recovery_rate_problems()
    plot_vdp_solution()


def make_plots_for_adaptivity_paper():  # pragma: no cover
    """
    Make plots that are supposed to go in the paper.
    """
    global JOURNAL, BASE_PATH
    JOURNAL = 'Springer_Numerical_Algorithms'
    BASE_PATH = 'data/paper'

    plot_adaptivity_stuff()

    work_precision()

    plot_vdp_solution()
    plot_AC_solution()
    plot_Schroedinger_solution()
    plot_quench_solution()


def make_plots_for_resilience_paper():  # pragma: no cover
<<<<<<< HEAD
    plot_Lorenz_solution()
    plot_fault_Lorenz(0)
    plot_fault_Lorenz(20)
    # compare_recovery_rate_problems()
    # plot_recovery_rate(get_stats(run_Lorenz))
    # plot_recovery_rate_per_acceptance_threshold(run_Lorenz)
    plt.show()
=======
    compare_recovery_rate_problems(target='resilience', num_procs=1, strategy_type='SDC')
    plot_RBC_solution()
    plot_recovery_rate(get_stats(run_vdp))
    plot_fault_vdp(0)
    plot_fault_vdp(13)
>>>>>>> 28901f1d


def make_plots_for_notes():  # pragma: no cover
    """
    Make plots for the notes for the website / GitHub
    """
    global JOURNAL, BASE_PATH
    JOURNAL = 'Springer_Numerical_Algorithms'
    BASE_PATH = 'notes/Lorenz'

    analyse_resilience(run_Lorenz, format='png')
    analyse_resilience(run_quench, format='png')


def make_plots_for_thesis():  # pragma: no cover
    global JOURNAL
    JOURNAL = 'TUHH_thesis'

    plot_RBC_solution()
    # plot_vdp_solution()

    # plot_adaptivity_stuff()
    compare_recovery_rate_problems(target='thesis', num_procs=1, strategy_type='SDC')


if __name__ == "__main__":
<<<<<<< HEAD
    # make_plots_for_notes()
    # make_plots_for_SIAM_CSE23()
    # make_plots_for_TIME_X_website()
    # make_plots_for_adaptivity_paper()
    make_plots_for_resilience_paper()
=======
    import argparse

    parser = argparse.ArgumentParser()
    parser.add_argument(
        '--target', choices=['adaptivity', 'resilience', 'thesis', 'notes', 'SIAM_CSE23', 'TIME_X_website'], type=str
    )
    args = parser.parse_args()

    if args.target == 'adaptivity':
        make_plots_for_adaptivity_paper()
    elif args.target == 'resilience':
        make_plots_for_resilience_paper()
    elif args.target == 'thesis':
        make_plots_for_thesis()
    elif args.target == 'notes':
        make_plots_for_notes()
    elif args.target == 'SIAM_CSE23':
        make_plots_for_SIAM_CSE23()
    elif args.target == 'TIME_X_website':
        make_plots_for_TIME_X_website()
    else:
        raise NotImplementedError(f'Don\'t know how to make plots for target {args.target}')
>>>>>>> 28901f1d
<|MERGE_RESOLUTION|>--- conflicted
+++ resolved
@@ -739,21 +739,14 @@
 
 
 def make_plots_for_resilience_paper():  # pragma: no cover
-<<<<<<< HEAD
     plot_Lorenz_solution()
     plot_fault_Lorenz(0)
     plot_fault_Lorenz(20)
-    # compare_recovery_rate_problems()
+    plot_RBC_solution()
+    compare_recovery_rate_problems(target='resilience', num_procs=1, strategy_type='SDC')
     # plot_recovery_rate(get_stats(run_Lorenz))
     # plot_recovery_rate_per_acceptance_threshold(run_Lorenz)
     plt.show()
-=======
-    compare_recovery_rate_problems(target='resilience', num_procs=1, strategy_type='SDC')
-    plot_RBC_solution()
-    plot_recovery_rate(get_stats(run_vdp))
-    plot_fault_vdp(0)
-    plot_fault_vdp(13)
->>>>>>> 28901f1d
 
 
 def make_plots_for_notes():  # pragma: no cover
@@ -780,13 +773,6 @@
 
 
 if __name__ == "__main__":
-<<<<<<< HEAD
-    # make_plots_for_notes()
-    # make_plots_for_SIAM_CSE23()
-    # make_plots_for_TIME_X_website()
-    # make_plots_for_adaptivity_paper()
-    make_plots_for_resilience_paper()
-=======
     import argparse
 
     parser = argparse.ArgumentParser()
@@ -808,5 +794,4 @@
     elif args.target == 'TIME_X_website':
         make_plots_for_TIME_X_website()
     else:
-        raise NotImplementedError(f'Don\'t know how to make plots for target {args.target}')
->>>>>>> 28901f1d
+        raise NotImplementedError(f'Don\'t know how to make plots for target {args.target}')