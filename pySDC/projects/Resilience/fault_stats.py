--- conflicted
+++ resolved
@@ -12,12 +12,8 @@
 from pySDC.projects.Resilience.fault_injection import get_fault_injector_hook
 from pySDC.implementations.convergence_controller_classes.hotrod import HotRod
 from pySDC.implementations.convergence_controller_classes.adaptivity import Adaptivity
-<<<<<<< HEAD
 from pySDC.implementations.convergence_controller_classes.basic_restarting import BasicRestartingNonMPI
-from pySDC.implementations.hooks.log_errors import LogLocalError
-=======
 from pySDC.implementations.hooks.log_errors import LogLocalErrorPostStep
->>>>>>> 03ce12f3
 
 # these problems are available for testing
 from pySDC.projects.Resilience.advection import run_advection
@@ -51,8 +47,20 @@
 
         # prepare parameters for masks to identify faults that cannot be fixed by this strategy
         self.fixable = []
-        self.fixable += [{'key': 'node', 'op': 'gt', 'val': 0,}]
-        self.fixable += [{'key': 'error', 'op': 'uneq', 'val': np.inf,}]
+        self.fixable += [
+            {
+                'key': 'node',
+                'op': 'gt',
+                'val': 0,
+            }
+        ]
+        self.fixable += [
+            {
+                'key': 'error',
+                'op': 'uneq',
+                'val': np.inf,
+            }
+        ]
 
     def get_fixable_params(self, **kwargs):
         """
@@ -148,7 +156,13 @@
         Returns:
             (list): Contains dictionaries of keyword arguments for `FaultStats.get_mask`
         """
-        self.fixable += [{'key': 'iteration', 'op': 'lt', 'val': maxiter,}]
+        self.fixable += [
+            {
+                'key': 'iteration',
+                'op': 'lt',
+                'val': maxiter,
+            }
+        ]
         return self.fixable
 
     def get_custom_description(self, problem, num_procs):
@@ -1590,7 +1604,15 @@
     for strategy in stats_analyser.strategies:
         fixable = stats_analyser.get_fixable_faults_only(strategy=strategy)
         stats_analyser.plot_things_per_things(
-            'recovered', 'bit', False, strategies=[strategy], op=stats_analyser.rec_rate, mask=fixable, args={'ylabel': 'recovery rate'}, name='fixable_recovery', ax=ax
+            'recovered',
+            'bit',
+            False,
+            strategies=[strategy],
+            op=stats_analyser.rec_rate,
+            mask=fixable,
+            args={'ylabel': 'recovery rate'},
+            name='fixable_recovery',
+            ax=ax,
         )
     fig.savefig(f'data/{stats_analyser.get_name()}-recoverable.pdf', transparent=True)
 
