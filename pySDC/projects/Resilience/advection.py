--- conflicted
+++ resolved
@@ -79,11 +79,7 @@
             iter=0,
             sweep=L.status.sweep,
             type='e_embedded',
-<<<<<<< HEAD
-            value=L.status.__dict__.get('error_embedded_estimate', None),
-=======
             value=L.status.get('error_embedded_estimate'),
->>>>>>> daa65833
         )
         self.add_to_stats(
             process=step.status.slot,
