import numpy as np
import dill
from pathlib import Path

from pySDC.helpers.stats_helper import get_sorted
from pySDC.core.Collocation import CollBase as Collocation
from pySDC.implementations.problem_classes.Battery import battery
from pySDC.implementations.sweeper_classes.imex_1st_order import imex_1st_order
from pySDC.implementations.controller_classes.controller_nonMPI import controller_nonMPI
from pySDC.projects.PinTSimE.piline_model import setup_mpl
import pySDC.helpers.plot_helper as plt_helper
from pySDC.core.Hooks import hooks

from pySDC.projects.PinTSimE.switch_estimator import SwitchEstimator


class log_data(hooks):
    def post_step(self, step, level_number):

        super(log_data, self).post_step(step, level_number)

        # some abbreviations
        L = step.levels[level_number]

        L.sweep.compute_end_point()

        self.add_to_stats(
            process=step.status.slot,
            time=L.time + L.dt,
            level=L.level_index,
            iter=0,
            sweep=L.status.sweep,
            type='current L',
            value=L.uend[0],
        )
        self.add_to_stats(
            process=step.status.slot,
            time=L.time + L.dt,
            level=L.level_index,
            iter=0,
            sweep=L.status.sweep,
            type='voltage C',
            value=L.uend[1],
        )
        self.increment_stats(
            process=step.status.slot,
            time=L.time,
            level=L.level_index,
            iter=0,
            sweep=L.status.sweep,
            type='restart',
            value=1,
            initialize=0,
        )


<<<<<<< HEAD
def main(use_switch_estimator=True, use_adaptivity=True):
=======
def main(use_switch_estimator=True):
>>>>>>> d3031ec8
    """
    A simple test program to do SDC/PFASST runs for the battery drain model
    """

    # initialize level parameters
    level_params = dict()
<<<<<<< HEAD
    level_params['restol'] = 1e-13
=======
    level_params['restol'] = 1e-10
>>>>>>> d3031ec8
    level_params['dt'] = 1e-3

    # initialize sweeper parameters
    sweeper_params = dict()
    sweeper_params['collocation_class'] = Collocation
    sweeper_params['node_type'] = 'LEGENDRE'
    sweeper_params['quad_type'] = 'LOBATTO'
    sweeper_params['num_nodes'] = 5
    sweeper_params['QI'] = 'LU'  # For the IMEX sweeper, the LU-trick can be activated for the implicit part
    sweeper_params['initial_guess'] = 'zero'

    # initialize problem parameters
    problem_params = dict()
    problem_params['Vs'] = 5.0
    problem_params['Rs'] = 0.5
    problem_params['C'] = 1.0
    problem_params['R'] = 1.0
    problem_params['L'] = 1.0
    problem_params['alpha'] = 5.0
    problem_params['V_ref'] = 1.0
    problem_params['set_switch'] = np.array([False], dtype=bool)
    problem_params['t_switch'] = np.zeros(1)

    # initialize step parameters
    step_params = dict()
    step_params['maxiter'] = 20

    # initialize controller parameters
    controller_params = dict()
    controller_params['logger_level'] = 20
    controller_params['hook_class'] = log_data

    # convergence controllers
    convergence_controllers = dict()
    if use_switch_estimator:
        switch_estimator_params = {}
        convergence_controllers[SwitchEstimator] = switch_estimator_params

    # fill description dictionary for easy step instantiation
    description = dict()
    description['problem_class'] = battery  # pass problem class
    description['problem_params'] = problem_params  # pass problem parameters
    description['sweeper_class'] = imex_1st_order  # pass sweeper
    description['sweeper_params'] = sweeper_params  # pass sweeper parameters
    description['level_params'] = level_params  # pass level parameters
    description['step_params'] = step_params

    if use_switch_estimator:
        description['convergence_controllers'] = convergence_controllers

    proof_assertions_description(description, problem_params)

    # set time parameters
    t0 = 0.0
    Tend = 2.0

    # instantiate controller
    controller = controller_nonMPI(num_procs=1, controller_params=controller_params, description=description)

    # get initial values on finest level
    P = controller.MS[0].levels[0].prob
    uinit = P.u_exact(t0)

    # call main function to get things done...
    uend, stats = controller.run(u0=uinit, t0=t0, Tend=Tend)

    Path("data").mkdir(parents=True, exist_ok=True)
    fname = 'data/battery.dat'
    f = open(fname, 'wb')
    dill.dump(stats, f)
    f.close()

    # filter statistics by number of iterations
    iter_counts = get_sorted(stats, type='niter', sortby='time')

    # compute and print statistics
    min_iter = 20
    max_iter = 0

    f = open('data/battery_out.txt', 'w')
    niters = np.array([item[1] for item in iter_counts])
    out = '   Mean number of iterations: %4.2f' % np.mean(niters)
    f.write(out + '\n')
    print(out)
    for item in iter_counts:
        out = 'Number of iterations for time %4.2f: %1i' % item
        f.write(out + '\n')
        print(out)
        min_iter = min(min_iter, item[1])
        max_iter = max(max_iter, item[1])

    restarts = np.array(get_sorted(stats, type='restart', recomputed=False))[:, 1]
    print("Restarts for dt: ", level_params['dt'], " -- ", np.sum(restarts))

    assert np.mean(niters) <= 5, "Mean number of iterations is too high, got %s" % np.mean(niters)
    f.close()

    plot_voltages(description, use_switch_estimator)

    return np.mean(niters)


def plot_voltages(description, use_switch_estimator, cwd='./'):
    """
    Routine to plot the numerical solution of the model
    """

    f = open(cwd + 'data/battery.dat', 'rb')
    stats = dill.load(f)
    f.close()

    # convert filtered statistics to list of iterations count, sorted by process
    cL = get_sorted(stats, type='current L', sortby='time')
    vC = get_sorted(stats, type='voltage C', sortby='time')

    times = [v[0] for v in cL]

    setup_mpl()
    fig, ax = plt_helper.plt.subplots(1, 1, figsize=(4.5, 3))
    ax.plot(times, [v[1] for v in cL], label='$i_L$')
    ax.plot(times, [v[1] for v in vC], label='$v_C$')

    if use_switch_estimator:
        val_switch = get_sorted(stats, type='switch1', sortby='time')
        t_switch = [v[0] for v in val_switch]
        ax.axvline(x=t_switch[0], linestyle='--', color='k', label='Switch')

    ax.legend(frameon=False, fontsize=12, loc='upper right')

    ax.set_xlabel('Time')
    ax.set_ylabel('Energy')

    fig.savefig('data/battery_model_solution.png', dpi=300, bbox_inches='tight')


def proof_assertions_description(description, problem_params):
    """
    Function to proof the assertions (function to get cleaner code)
    """

    assert problem_params['alpha'] > problem_params['V_ref'], 'Please set "alpha" greater than "V_ref"'
    assert problem_params['V_ref'] > 0, 'Please set "V_ref" greater than 0'
    assert type(problem_params['V_ref']) == float, '"V_ref" needs to be of type float'

    assert type(problem_params['set_switch'][0]) == np.bool_, '"set_switch" has to be an bool array'
    assert type(problem_params['t_switch']) == np.ndarray, '"t_switch" has to be an array'
    assert problem_params['t_switch'][0] == 0, '"t_switch" is only allowed to have entry zero'

    assert 'errtol' not in description['step_params'].keys(), 'No exact solution known to compute error'
    assert 'alpha' in description['problem_params'].keys(), 'Please supply "alpha" in the problem parameters'
    assert 'V_ref' in description['problem_params'].keys(), 'Please supply "V_ref" in the problem parameters'


if __name__ == "__main__":
    main()<|MERGE_RESOLUTION|>--- conflicted
+++ resolved
@@ -54,22 +54,14 @@
         )
 
 
-<<<<<<< HEAD
 def main(use_switch_estimator=True, use_adaptivity=True):
-=======
-def main(use_switch_estimator=True):
->>>>>>> d3031ec8
     """
     A simple test program to do SDC/PFASST runs for the battery drain model
     """
 
     # initialize level parameters
     level_params = dict()
-<<<<<<< HEAD
-    level_params['restol'] = 1e-13
-=======
     level_params['restol'] = 1e-10
->>>>>>> d3031ec8
     level_params['dt'] = 1e-3
 
     # initialize sweeper parameters
