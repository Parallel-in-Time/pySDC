import numpy as np
import scipy as sp

from pySDC.core.Errors import ParameterError
from pySDC.core.Collocation import CollBase
from pySDC.core.ConvergenceController import ConvergenceController, Status
from pySDC.implementations.convergence_controller_classes.check_convergence import CheckConvergence
from pySDC.core.Lagrange import LagrangeApproximation


class SwitchEstimator(ConvergenceController):
    """
    Class to predict the time point of the event and setting a new step size. For the first time, this is a nonMPI version,
    because a MPI version is not yet developed.
    """

    def setup(self, controller, params, description):
        r"""
        Function sets default variables to handle with the event at the beginning. The default params are:

        - control_order : controls the order of the SE's call of convergence controllers.
        - coll.nodes : defines the collocation nodes for interpolation.
        - tol_zero : inner tolerance for SE; state function has to satisfy it to terminate.
        - t_interp : interpolation axis with time points.
        - state_function : List of values from state function.

        Parameters
        ----------
        controller : pySDC.Controller
            The controller doing all the stuff in a computation.
        params : dict
            The parameters passed for this specific convergence controller.
        description : dict
            The description object used to instantiate the controller.

        Returns
        -------
        convergence_controller_params : dict
            The updated params dictionary.
        """

        # for RK4 sweeper, sweep.coll.nodes now consists of values of ButcherTableau
        # for this reason, collocation nodes will be generated here
        coll = CollBase(
            num_nodes=description['sweeper_params']['num_nodes'],
            quad_type=description['sweeper_params']['quad_type'],
        )

        defaults = {
            'control_order': 0,
            'nodes': coll.nodes,
            'tol_zero': 2.5e-12,
            't_interp': [],
            'state_function': [],
        }
        return {**defaults, **params}

    def setup_status_variables(self, controller, **kwargs):
        """
        Adds switching specific variables to status variables.

        Parameters
        ----------
        controller : pySDC.Controller
            The controller doing all the stuff in a computation.
        """

        self.status = Status(['is_zero', 'switch_detected', 't_switch'])

    def reset_status_variables(self, controller, **kwargs):
        """
        Resets status variables.

        Parameters
        ----------
        controller : pySDC.Controller
            The controller doing all the stuff in a computation.
        """

        self.setup_status_variables(controller, **kwargs)

    def get_new_step_size(self, controller, S, **kwargs):
        """
        Determine a new step size when an event is found such that the event occurs at the time step.

        Parameters
        ----------
        controller : pySDC.Controller
            The controller doing all the stuff in a computation.
        S : pySDC.Step
            The current step.
        """

        L = S.levels[0]

        if CheckConvergence.check_convergence(S):
            self.status.switch_detected, m_guess, self.params.state_function = L.prob.get_switching_info(L.u, L.time)

            if self.status.switch_detected:
                self.params.t_interp = [L.time + L.dt * self.params.nodes[m] for m in range(len(self.params.nodes))]
                self.params.t_interp, self.params.state_function = self.adapt_interpolation_info(
                    L.time, L.sweep.coll.left_is_node, self.params.t_interp, self.params.state_function
                )

                # when the state function is already close to zero the event is already resolved well
                if (
                    abs(self.params.state_function[-1]) <= self.params.tol_zero
                    or abs(self.params.state_function[0]) <= self.params.tol_zero
                ):
                    if abs(self.params.state_function[0]) <= self.params.tol_zero:
                        t_switch = self.params.t_interp[0]
                        boundary = 'left'
                    elif abs(self.params.state_function[-1]) <= self.params.tol_zero:
                        boundary = 'right'
                        t_switch = self.params.t_interp[-1]

                    msg = f"The value of state function is close to zero, thus event time is already close enough to the {boundary} end point!"
                    self.log(msg, S)
                    self.log_event_time(
                        controller.hooks[0], S.status.slot, L.time, L.level_index, L.status.sweep, t_switch
                    )

                    L.prob.count_switches()
                    self.status.is_zero = True

                # intermediate value theorem states that a root is contained in current step
                if self.params.state_function[0] * self.params.state_function[-1] < 0 and self.status.is_zero is None:
                    self.status.t_switch = self.get_switch(self.params.t_interp, self.params.state_function, m_guess)

                    self.logging_during_estimation(
                        controller.hooks[0],
                        S.status.slot,
                        L.time,
                        L.level_index,
                        L.status.sweep,
                        self.status.t_switch,
                        self.params.state_function,
                    )

                    if L.time < self.status.t_switch < L.time + L.dt:
                        dt_switch = (self.status.t_switch - L.time) * self.params.alpha

                        if (
                            abs(self.status.t_switch - L.time) <= self.params.tol
                            or abs((L.time + L.dt) - self.status.t_switch) <= self.params.tol
                        ):
                            self.log(f"Switch located at time {self.status.t_switch:.15f}", S)
                            L.prob.t_switch = self.status.t_switch
                            self.log_event_time(
                                controller.hooks[0],
                                S.status.slot,
                                L.time,
                                L.level_index,
                                L.status.sweep,
                                self.status.t_switch,
                            )

                            L.prob.count_switches()

                        else:
                            self.log(f"Located Switch at time {self.status.t_switch:.15f} is outside the range", S)

                        # when an event is found, step size matching with this event should be preferred
                        dt_planned = L.status.dt_new if L.status.dt_new is not None else L.params.dt
                        if self.status.switch_detected:
                            L.status.dt_new = dt_switch
                        else:
                            L.status.dt_new = min([dt_planned, dt_switch])

                    else:
                        # event occurs on L.time or L.time + L.dt; no restart necessary
                        boundary = 'left boundary' if self.status.t_switch == L.time else 'right boundary'
                        self.log(f"Estimated switch {self.status.t_switch:.15f} occurs at {boundary}", S)
                        self.log_event_time(
                            controller.hooks[0],
                            S.status.slot,
                            L.time,
                            L.level_index,
                            L.status.sweep,
                            self.status.t_switch,
                        )
                        L.prob.count_switches()
                        self.status.switch_detected = False

                else:  # intermediate value theorem is not satisfied
                    self.status.switch_detected = False

    def determine_restart(self, controller, S, **kwargs):
        """
        Check if the step needs to be restarted due to a predicting switch.

        Parameters
        ----------
        controller : pySDC.Controller
            The controller doing all the stuff in a computation.
        S : pySDC.Step
            The current step.
        """

        if self.status.switch_detected:
            S.status.restart = True
            S.status.force_done = True

        super().determine_restart(controller, S, **kwargs)

    def post_step_processing(self, controller, S, **kwargs):
        """
        After a step is done, some variables will be prepared for predicting a possibly new switch.
        If no Adaptivity is used, the next time step will be set as the default one from the front end.

        Parameters
        ----------
        controller : pySDC.Controller
            The controller doing all the stuff in a computation.
        S : pySDC.Step
            The current step.
        """

        L = S.levels[0]

        if self.status.t_switch is None:
            L.status.dt_new = L.status.dt_new if L.status.dt_new is not None else L.params.dt_initial

        super().post_step_processing(controller, S, **kwargs)

    @staticmethod
    def log_event_time(controller_hooks, process, time, level, sweep, t_switch):
        """
        Logs the event time of an event satisfying an appropriate criterion, e.g., event is already resolved well,
        event time satisfies tolerance.

        Parameters
        ----------
        controller_hooks : pySDC.Controller.hooks
            Controller with access to the hooks.
        process : int
            Process for logging.
        time : float
            Time at which the event time is logged (denotes the current step).
        level : int
            Level at which event is found.
        sweep : int
            Denotes the number of sweep.
        t_switch : float
            Event time founded by switch estimation.
        """

        controller_hooks.add_to_stats(
            process=process,
            time=time,
            level=level,
            iter=0,
            sweep=sweep,
            type='switch',
            value=t_switch,
        )

    @staticmethod
    def logging_during_estimation(controller_hooks, process, time, level, sweep, t_switch, state_function):
        controller_hooks.add_to_stats(
            process=process,
            time=time,
            level=level,
            iter=0,
            sweep=sweep,
            type='switch_all',
            value=t_switch,
        )
        controller_hooks.add_to_stats(
            process=process,
            time=time,
            level=level,
            iter=0,
            sweep=sweep,
            type='h_all',
            value=max([abs(item) for item in state_function]),
        )

    @staticmethod
    def get_switch(t_interp, state_function, m_guess):
        r"""
        Routine to do the interpolation and root finding stuff.

        Parameters
        ----------
        t_interp : list
            Collocation nodes in a step.
        state_function : list
            Contains values of state function at these collocation nodes.
        m_guess : float
            Index at which the difference drops below zero.

        Returns
        -------
        t_switch : float
           Time point of found event.
        """
<<<<<<< HEAD
        LagrangeInterpolator = LagrangeInterpolation(t_interp, state_function)
        p = lambda t: LagrangeInterpolator.eval(t)

        def fprime(t):
            r"""
            Computes the derivative of the scalar interpolant using finite difference. Here,
            the derivative is approximated by the backward difference:

                .. math::
                \frac{dp}{dt} \approx \frac{25 p(t) - 48 p(t - h) + 36 p(t - 2 h) - 16 p(t - 3h) + 3 p(t - 4 h)}{12 h}
=======

        LagrangeInterpolation = LagrangeApproximation(points=t_interp, fValues=state_function)
        p = lambda t: LagrangeInterpolation.__call__(t)
>>>>>>> b02181b7


            Parameters
            ----------
            t : float
                Time where the derivatives is computed.

            Returns
            -------
            dp : float
                Derivative of interpolation p at time t.
            """

            dt_FD = 1e-10
            dp = (
                25 * p(t) - 48 * p(t - dt_FD) + 36 * p(t - 2 * dt_FD) - 16 * p(t - 3 * dt_FD) + 3 * p(t - 4 * dt_FD)
            ) / (12 * dt_FD)
            return dp

        newton_tol, newton_maxiter = 1e-14, 100
        t_switch = newton(t_interp[m_guess], p, fprime, newton_tol, newton_maxiter)
        return t_switch

    @staticmethod
    def adapt_interpolation_info(t, left_is_node, t_interp, state_function):
        """
        Adapts the x- and y-axis for interpolation. For SDC, it is proven whether the left boundary is a
        collocation node or not. In case it is, the first entry of the state function has to be removed,
        because it would otherwise contain double values on starting time and the first node. Otherwise,
        starting time L.time has to be added to t_interp to also take this value in the interpolation
        into account.

        Parameters
        ----------
        t : float
            Starting time of the step.
        left_is_node : bool
            Indicates whether the left boundary is a collocation node or not.
        t_interp : list
            x-values for interpolation containing collocation nodes.
        state_function : list
            y-values for interpolation containing values of state function.

        Returns
        -------
        t_interp : list
            Adapted x-values for interpolation containing collocation nodes.
        state_function : list
            Adapted y-values for interpolation containing values of state function.
        """

        if not left_is_node:
            t_interp.insert(0, t)
        else:
            del state_function[0]

        return t_interp, state_function


def newton(x0, p, fprime, newton_tol, newton_maxiter):
    """
    Newton's method fo find the root of interpolant p.

    Parameters
    ----------
    x0 : float
        Initial guess.
    p : callable
        Interpolated function where Newton's method is applied at.
    fprime : callable
        Approximated derivative of p using finite differences.
    newton_tol : float
        Tolerance for termination.
    newton_maxiter : int
        Maximum of iterations the method should execute.

    Returns
    -------
    root : float
        Root of function p.
    """

    n = 0
    while n < newton_maxiter:
        res = abs(p(x0))
        if res < newton_tol or np.isnan(p(x0)) and np.isnan(fprime(x0)) or np.isclose(fprime(x0), 0.0):
            break

        x0 -= 1.0 / fprime(x0) * p(x0)

        n += 1

    if n == newton_maxiter:
        msg = f'Newton did not converge after {n} iterations, error is {res}'
    else:
        msg = f'Newton did converge after {n} iterations, error for root {x0} is {res}'
    print(msg)

<<<<<<< HEAD
    root = x0
    return root


class LagrangeInterpolation(object):
    def __init__(self, ti, yi):
        """Initialization routine"""
        self.ti = np.asarray(ti)
        self.yi = np.asarray(yi)
        self.n = len(ti)

    def get_Lagrange_polynomial(self, t, i):
        """
        Computes the basis of the i-th Lagrange polynomial.

        Parameters
        ----------
        t : float
            Time where the polynomial is computed at.
        i : int
            Index of the Lagrange polynomial

        Returns
        -------
        product : float
            The product of the bases.
        """
        product = np.prod([(t - self.ti[k]) / (self.ti[i] - self.ti[k]) for k in range(self.n) if k != i])
        return product

    def eval(self, t):
        """
        Evaluates the Lagrange interpolation at time t.

        Parameters
        ----------
        t : float
            Time where interpolation is computed.

        Returns
        -------
        p : float
            Value of interpolant at time t.
        """
        p = np.sum([self.yi[i] * self.get_Lagrange_polynomial(t, i) for i in range(self.n)])
        return p
=======
    return root
>>>>>>> b02181b7
<|MERGE_RESOLUTION|>--- conflicted
+++ resolved
@@ -295,9 +295,9 @@
         t_switch : float
            Time point of found event.
         """
-<<<<<<< HEAD
-        LagrangeInterpolator = LagrangeInterpolation(t_interp, state_function)
-        p = lambda t: LagrangeInterpolator.eval(t)
+
+        LagrangeInterpolation = LagrangeApproximation(points=t_interp, fValues=state_function)
+        p = lambda t: LagrangeInterpolation.__call__(t)
 
         def fprime(t):
             r"""
@@ -306,11 +306,6 @@
 
                 .. math::
                 \frac{dp}{dt} \approx \frac{25 p(t) - 48 p(t - h) + 36 p(t - 2 h) - 16 p(t - 3h) + 3 p(t - 4 h)}{12 h}
-=======
-
-        LagrangeInterpolation = LagrangeApproximation(points=t_interp, fValues=state_function)
-        p = lambda t: LagrangeInterpolation.__call__(t)
->>>>>>> b02181b7
 
 
             Parameters
@@ -409,53 +404,5 @@
         msg = f'Newton did converge after {n} iterations, error for root {x0} is {res}'
     print(msg)
 
-<<<<<<< HEAD
     root = x0
-    return root
-
-
-class LagrangeInterpolation(object):
-    def __init__(self, ti, yi):
-        """Initialization routine"""
-        self.ti = np.asarray(ti)
-        self.yi = np.asarray(yi)
-        self.n = len(ti)
-
-    def get_Lagrange_polynomial(self, t, i):
-        """
-        Computes the basis of the i-th Lagrange polynomial.
-
-        Parameters
-        ----------
-        t : float
-            Time where the polynomial is computed at.
-        i : int
-            Index of the Lagrange polynomial
-
-        Returns
-        -------
-        product : float
-            The product of the bases.
-        """
-        product = np.prod([(t - self.ti[k]) / (self.ti[i] - self.ti[k]) for k in range(self.n) if k != i])
-        return product
-
-    def eval(self, t):
-        """
-        Evaluates the Lagrange interpolation at time t.
-
-        Parameters
-        ----------
-        t : float
-            Time where interpolation is computed.
-
-        Returns
-        -------
-        p : float
-            Value of interpolant at time t.
-        """
-        p = np.sum([self.yi[i] * self.get_Lagrange_polynomial(t, i) for i in range(self.n)])
-        return p
-=======
-    return root
->>>>>>> b02181b7
+    return root