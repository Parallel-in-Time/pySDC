--- conflicted
+++ resolved
@@ -33,11 +33,7 @@
     count and time step size.
     """
 
-<<<<<<< HEAD
     def __init__(self, controller, params, description, **kwargs):
-=======
-    def __init__(self, controller, params, description):
->>>>>>> 3364532f
         """
         Initialization routine
 
@@ -52,11 +48,7 @@
         self.dependencies(controller, description)
         self.logger = logging.getLogger(f"{type(self).__name__}")
 
-<<<<<<< HEAD
     def log(self, msg, S, level=15, **kwargs):
-=======
-    def log(self, msg, S, level=15):
->>>>>>> 3364532f
         """
         Shortcut that has a default level for the logger. 15 is above debug but below info.
 
@@ -68,19 +60,10 @@
         Returns:
             None
         """
-<<<<<<< HEAD
-        self.logger.log(
-            level, f"Process {S.status.slot:2d} on time {S.time:.6f} - {msg}"
-        )
-        return None
-
-    def setup(self, controller, params, description, **kwargs):
-=======
         self.logger.log(level, f'Process {S.status.slot:2d} on time {S.time:.6f} - {msg}')
         return None
 
     def setup(self, controller, params, description):
->>>>>>> 3364532f
         """
         Setup various variables that only need to be set once in the beginning.
 
@@ -94,11 +77,7 @@
         """
         return params
 
-<<<<<<< HEAD
     def dependencies(self, controller, description, **kwargs):
-=======
-    def dependencies(self, controller, description):
->>>>>>> 3364532f
         """
         Load dependencies on other convergence controllers here.
 
@@ -111,11 +90,7 @@
         """
         pass
 
-<<<<<<< HEAD
     def check_parameters(self, controller, params, description, **kwargs):
-=======
-    def check_parameters(self, controller, params, description):
->>>>>>> 3364532f
         """
         Check whether parameters are compatible with whatever assumptions went into the step size functions etc.
 
@@ -128,15 +103,9 @@
             bool: Whether the parameters are compatible
             str: The error message
         """
-<<<<<<< HEAD
         return True, ""
 
     def check_iteration_status(self, controller, S, **kwargs):
-=======
-        return True, ''
-
-    def check_iteration_status(self, controller, S):
->>>>>>> 3364532f
         """
         Determine whether to keep iterating or not in this function.
 
@@ -149,11 +118,7 @@
         """
         pass
 
-<<<<<<< HEAD
     def get_new_step_size(self, controller, S, **kwargs):
-=======
-    def get_new_step_size(self, controller, S):
->>>>>>> 3364532f
         """
         This function allows to set a step size with arbitrary criteria.
         Make sure to give an order to the convergence controller by setting the `control_order` variable in the params.
@@ -169,11 +134,7 @@
         """
         pass
 
-<<<<<<< HEAD
     def determine_restart(self, controller, S, **kwargs):
-=======
-    def determine_restart(self, controller, S):
->>>>>>> 3364532f
         """
         Determine for each step separately if it wants to be restarted for whatever reason.
 
@@ -186,11 +147,7 @@
         """
         pass
 
-<<<<<<< HEAD
     def setup_status_variables(self, controller, **kwargs):
-=======
-    def setup_status_variables(self, controller):
->>>>>>> 3364532f
         """
         Setup status variables.
         This is not done at the time of instatiation, since the controller is not fully instantiated at that time and
@@ -205,7 +162,6 @@
         """
         return None
 
-<<<<<<< HEAD
     def reset_buffers(self, controller, **kwargs):
         """
         Buffers refer to variables used across multiple steps that are stored in the convergence controller classes to
@@ -223,9 +179,6 @@
         pass
 
     def reset_buffers_nonMPI(self, controller, **kwargs):
-=======
-    def reset_buffers_nonMPI(self, controller):
->>>>>>> 3364532f
         """
         Buffers refer to variables used across multiple steps that are stored in the convergence controller classes to
         immitate communication in non mpi versions. These have to be reset in order to replicate avalability of
@@ -249,11 +202,7 @@
         """
         pass
 
-<<<<<<< HEAD
     def post_iteration_processing(self, controller, S, **kwargs):
-=======
-    def post_iteration_processing(self, controller, S):
->>>>>>> 3364532f
         """
         Do whatever you want to after each iteration here.
 
@@ -266,11 +215,7 @@
         """
         pass
 
-<<<<<<< HEAD
     def post_step_processing(self, controller, S, **kwargs):
-=======
-    def post_step_processing(self, controller, S):
->>>>>>> 3364532f
         """
         Do whatever you want to after each step here.
 
@@ -283,11 +228,7 @@
         """
         pass
 
-<<<<<<< HEAD
     def prepare_next_block(self, controller, S, size, time, Tend, **kwargs):
-=======
-    def prepare_next_block(self, controller, S, size, time, Tend):
->>>>>>> 3364532f
         """
         Prepare stuff like spreading step sizes or whatever.
 
@@ -322,11 +263,7 @@
         """
         pass
 
-<<<<<<< HEAD
     def convergence_control(self, controller, S, **kwargs):
-=======
-    def convergence_control(self, controller, S):
->>>>>>> 3364532f
         """
         Call all the functions related to convergence control.
         This is called in `it_check` in the controller after every iteration just after `post_iteration_processing`.
@@ -344,11 +281,7 @@
 
         return None
 
-<<<<<<< HEAD
     def post_spread_processing(self, controller, S, **kwargs):
-=======
-    def post_spread_processing(self, controller, S):
->>>>>>> 3364532f
         """
         This function is called at the end of the `SPREAD` stage in the controller
 
