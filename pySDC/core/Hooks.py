--- conflicted
+++ resolved
@@ -326,17 +326,6 @@
             type='residual_post_step',
             value=L.status.residual,
         )
-<<<<<<< HEAD
-
-        # record the recomputed quantities at weird positions to make sure there is only one value for each step
-        self.add_to_stats(
-            process=-1, time=L.time + L.dt, level=-1, iter=-1, sweep=-1, type='recomputed', value=step.status.restart
-        )
-        self.add_to_stats(
-            process=-1, time=L.time, level=-1, iter=-1, sweep=-1, type='recomputed', value=step.status.restart
-        )
-=======
->>>>>>> d3031ec8
 
         # record the recomputed quantities at weird positions to make sure there is only one value for each step
         self.add_to_stats(
