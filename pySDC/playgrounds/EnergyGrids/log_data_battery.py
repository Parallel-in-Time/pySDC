from pySDC.core.Hooks import hooks


class log_data_battery(hooks):
    def post_step(self, step, level_number):

        super(log_data_battery, self).post_step(step, level_number)

        # some abbreviations
        L = step.levels[level_number]

        L.sweep.compute_end_point()

<<<<<<< HEAD
        self.add_to_stats(
            process=step.status.slot,
            time=L.time,
            level=L.level_index,
            iter=0,
            sweep=L.status.sweep,
            type='current L',
            value=L.uend[0],
        )
        self.add_to_stats(
            process=step.status.slot,
            time=L.time,
            level=L.level_index,
            iter=0,
            sweep=L.status.sweep,
            type='voltage C',
            value=L.uend[1],
        )
=======
        self.add_to_stats(process=step.status.slot, time=L.time+L.dt, level=L.level_index, iter=0,
                          sweep=L.status.sweep, type='current L', value=L.uend[0])
        self.add_to_stats(process=step.status.slot, time=L.time+L.dt, level=L.level_index, iter=0,
                          sweep=L.status.sweep, type='voltage C', value=L.uend[1])
        self.increment_stats(process=step.status.slot, time=L.time+L.dt, level=L.level_index, iter=0,
                          sweep=L.status.sweep, type='restart', value=1, initialize=0)
        self.add_to_stats(process=step.status.slot, time=L.time+L.dt, level=L.level_index, iter=0,
                          sweep=L.status.sweep, type='dt', value=L.dt)
>>>>>>> b21259b3
<|MERGE_RESOLUTION|>--- conflicted
+++ resolved
@@ -1,7 +1,7 @@
 from pySDC.core.Hooks import hooks
 
+class log_data_battery(hooks):
 
-class log_data_battery(hooks):
     def post_step(self, step, level_number):
 
         super(log_data_battery, self).post_step(step, level_number)
@@ -11,26 +11,6 @@
 
         L.sweep.compute_end_point()
 
-<<<<<<< HEAD
-        self.add_to_stats(
-            process=step.status.slot,
-            time=L.time,
-            level=L.level_index,
-            iter=0,
-            sweep=L.status.sweep,
-            type='current L',
-            value=L.uend[0],
-        )
-        self.add_to_stats(
-            process=step.status.slot,
-            time=L.time,
-            level=L.level_index,
-            iter=0,
-            sweep=L.status.sweep,
-            type='voltage C',
-            value=L.uend[1],
-        )
-=======
         self.add_to_stats(process=step.status.slot, time=L.time+L.dt, level=L.level_index, iter=0,
                           sweep=L.status.sweep, type='current L', value=L.uend[0])
         self.add_to_stats(process=step.status.slot, time=L.time+L.dt, level=L.level_index, iter=0,
@@ -38,5 +18,4 @@
         self.increment_stats(process=step.status.slot, time=L.time+L.dt, level=L.level_index, iter=0,
                           sweep=L.status.sweep, type='restart', value=1, initialize=0)
         self.add_to_stats(process=step.status.slot, time=L.time+L.dt, level=L.level_index, iter=0,
-                          sweep=L.status.sweep, type='dt', value=L.dt)
->>>>>>> b21259b3
+                          sweep=L.status.sweep, type='dt', value=L.dt)