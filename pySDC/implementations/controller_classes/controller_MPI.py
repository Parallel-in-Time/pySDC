import numpy as np
from mpi4py import MPI

from pySDC.core.Controller import controller
from pySDC.core.Errors import ControllerError
from pySDC.core.Step import step
from pySDC.implementations.convergence_controller_classes.basic_restarting import BasicRestartingMPI


class controller_MPI(controller):
    """

    PFASST controller, running parallel version of PFASST in blocks (MG-style)

    """

    def __init__(self, controller_params, description, comm):
        """
        Initialization routine for PFASST controller

        Args:
            controller_params: parameter set for the controller and the step class
            description: all the parameters to set up the rest (levels, problems, transfer, ...)
            comm: MPI communicator
        """

        # call parent's initialization routine
        super(controller_MPI, self).__init__(controller_params, description)

        # create single step per processor
        self.S = step(description)

        # pass communicator for future use
        self.comm = comm

        num_procs = self.comm.Get_size()
        rank = self.comm.Get_rank()

        # insert data on time communicator to the steps (helpful here and there)
        self.S.status.time_size = num_procs

        if self.params.dump_setup and rank == 0:
            self.dump_setup(step=self.S, controller_params=controller_params, description=description)

        num_levels = len(self.S.levels)

        # add request handler for status send
        self.req_status = None
        # add request handle container for isend
        self.req_send = [None] * num_levels
        self.req_ibcast = None
        self.req_diff = None

        if num_procs > 1 and num_levels > 1:
            for L in self.S.levels:
                if not L.sweep.coll.right_is_node or L.sweep.params.do_coll_update:
                    raise ControllerError("For PFASST to work, we assume uend^k = u_M^k")

        if num_levels == 1 and self.params.predict_type is not None:
            self.logger.warning(
                'you have specified a predictor type but only a single level.. ' 'predictor will be ignored'
            )

        self.add_convergence_controller(BasicRestartingMPI, description)

        for C in [self.convergence_controllers[i] for i in self.convergence_controller_order]:
            C.reset_buffers(self, comm=comm)
            C.setup_status_variables(self, comm=comm)

    def run(self, u0, t0, Tend):
        """
        Main driver for running the parallel version of SDC, MSSDC, MLSDC and PFASST

        Args:
            u0: initial values
            t0: starting time
            Tend: ending time

        Returns:
            end values on the finest level
            stats object containing statistics for each step, each level and each iteration
        """

        # reset stats to prevent double entries from old runs
        self.hooks.reset_stats()

        # find active processes and put into new communicator
        rank = self.comm.Get_rank()
        num_procs = self.comm.Get_size()
        all_dt = self.comm.allgather(self.S.dt)
        all_time = [t0 + sum(all_dt[0:i]) for i in range(num_procs)]
        time = all_time[rank]
        all_active = all_time < Tend - 10 * np.finfo(float).eps

        if not any(all_active):
            raise ControllerError('Nothing to do, check t0, dt and Tend')

        active = all_active[rank]
        if not all(all_active):
            comm_active = self.comm.Split(active)
            rank = comm_active.Get_rank()
            num_procs = comm_active.Get_size()
        else:
            comm_active = self.comm

        self.S.status.slot = rank

        # initialize block of steps with u0
        self.restart_block(num_procs, time, u0)
        uend = u0

        # call post-setup hook
        self.hooks.post_setup(step=None, level_number=None)

        # call pre-run hook
        self.hooks.pre_run(step=self.S, level_number=0)

        comm_active.Barrier()

        # while any process still active...
        while active:

            while not self.S.status.done:
                self.pfasst(comm_active, num_procs)

            # TODO: implement restarting of particular steps
            time += self.S.dt

            # broadcast uend, set new times and fine active processes
            tend = comm_active.bcast(time, root=num_procs - 1)
            uend = self.S.levels[0].uend.bcast(root=num_procs - 1, comm=comm_active)
            all_dt = comm_active.allgather(self.S.dt)
            all_time = [tend + sum(all_dt[0:i]) for i in range(num_procs)]
            time = all_time[rank]
            all_active = all_time < Tend - 10 * np.finfo(float).eps
            active = all_active[rank]
            if not all(all_active):
                comm_active = comm_active.Split(active)
                rank = comm_active.Get_rank()
                num_procs = comm_active.Get_size()
                self.S.status.slot = rank

            # do convergence controller stuff
            if not self.S.status.restart:
                for C in [self.convergence_controllers[i] for i in self.convergence_controller_order]:
                    C.post_step_processing(self, self.S)

            for C in [self.convergence_controllers[i] for i in self.convergence_controller_order]:
                C.prepare_next_block(self, self.S, self.S.status.time_size, time, Tend)

            # initialize block of steps with u0
            self.restart_block(num_procs, time, uend)

        # call post-run hook
        self.hooks.post_run(step=self.S, level_number=0)

        comm_active.Free()

        return uend, self.hooks.return_stats()

    def restart_block(self, size, time, u0):
        """
        Helper routine to reset/restart block of (active) steps

        Args:
            size: number of active time steps
            time: current time
            u0: initial value to distribute across the steps

        Returns:
            block of (all) steps
        """

        # store link to previous step
        self.S.prev = (self.S.status.slot - 1) % size
        self.S.next = (self.S.status.slot + 1) % size

        # resets step
        self.S.reset_step()
        # determine whether I am the first and/or last in line
        self.S.status.first = self.S.prev == size - 1
        self.S.status.last = self.S.next == 0
        # intialize step with u0
        self.S.init_step(u0)
        # reset some values
        self.S.status.done = False
        self.S.status.iter = 0
        self.S.status.stage = 'SPREAD'
        for l in self.S.levels:
            l.tag = None
        self.req_status = None
        self.req_diff = None
        self.req_ibcast = None
        self.req_diff = None
        self.req_send = [None] * len(self.S.levels)
        self.S.status.prev_done = False
        self.S.status.force_done = False

        self.S.status.time_size = size

        for lvl in self.S.levels:
            lvl.status.time = time
            lvl.status.sweep = 1

    def recv(self, target, source, tag=None, comm=None):
        """
        Receive function

        Args:
            target: level which will receive the values
            source: level which initiated the send
            tag: identifier to check if this message is really for me
            comm: communicator
        """
        req = target.u[0].irecv(source=source, tag=tag, comm=comm)
        self.wait_with_interrupt(request=req)
        if self.S.status.force_done:
            return None
        # re-evaluate f on left interval boundary
        target.f[0] = target.prob.eval_f(target.u[0], target.time)

    def send_full(self, comm=None, blocking=False, level=None, add_to_stats=False):
        """
        Function to perform the send, including bookkeeping and logging

        Args:
            comm: the communicator
            blocking: flag to indicate that we need blocking communication
            level: the level number
            add_to_stats: a flag to end recording data in the hooks (defaults to False)
        """
        self.hooks.pre_comm(step=self.S, level_number=level)

        if not blocking:
            self.wait_with_interrupt(request=self.req_send[level])
            if self.S.status.force_done:
                return None

        self.S.levels[level].sweep.compute_end_point()

        if not self.S.status.last:
            self.logger.debug(
                'isend data: process %s, stage %s, time %s, target %s, tag %s, iter %s'
                % (
                    self.S.status.slot,
                    self.S.status.stage,
                    self.S.time,
                    self.S.next,
                    level * 100 + self.S.status.iter,
                    self.S.status.iter,
                )
            )
            self.req_send[level] = self.S.levels[level].uend.isend(
                dest=self.S.next, tag=level * 100 + self.S.status.iter, comm=comm
            )
            if blocking:
                self.wait_with_interrupt(request=self.req_send[level])
                if self.S.status.force_done:
                    return None

        self.hooks.post_comm(step=self.S, level_number=level, add_to_stats=add_to_stats)

    def recv_full(self, comm, level=None, add_to_stats=False):
        """
        Function to perform the recv, including bookkeeping and logging

        Args:
            comm: the communicator
            level: the level number
            add_to_stats: a flag to end recording data in the hooks (defaults to False)
        """

        self.hooks.pre_comm(step=self.S, level_number=level)
        if not self.S.status.first and not self.S.status.prev_done:
            self.logger.debug(
                'recv data: process %s, stage %s, time %s, source %s, tag %s, iter %s'
                % (
                    self.S.status.slot,
                    self.S.status.stage,
                    self.S.time,
                    self.S.prev,
                    level * 100 + self.S.status.iter,
                    self.S.status.iter,
                )
            )
            self.recv(target=self.S.levels[level], source=self.S.prev, tag=level * 100 + self.S.status.iter, comm=comm)

        self.hooks.post_comm(step=self.S, level_number=level, add_to_stats=add_to_stats)

    def wait_with_interrupt(self, request):
        """
        Wrapper for waiting for the completion of a non-blocking communication, can be interrupted

        Args:
            request: request to wait for
        """
        if request is not None and self.req_ibcast is not None:
            while not request.Test():
                if self.req_ibcast.Test():
                    self.logger.debug(f'{self.S.status.slot} has been cancelled during {self.S.status.stage}..')
                    self.S.status.stage = f'CANCELLED_{self.S.status.stage}'
                    self.S.status.force_done = True
                    return None
        if request is not None:
            request.Wait()

    def check_iteration_estimate(self, comm):
        """
        Routine to compute and check error/iteration estimation

        Args:
            comm: time-communicator
        """

        # Compute diff between old and new values
        diff_new = 0.0
        L = self.S.levels[0]

        for m in range(1, L.sweep.coll.num_nodes + 1):
            diff_new = max(diff_new, abs(L.uold[m] - L.u[m]))

        # Send forward diff
        self.hooks.pre_comm(step=self.S, level_number=0)

        self.wait_with_interrupt(request=self.req_diff)
        if self.S.status.force_done:
            return None

        if not self.S.status.first:
            prev_diff = np.empty(1, dtype=float)
            req = comm.Irecv((prev_diff, MPI.DOUBLE), source=self.S.prev, tag=999)
            self.wait_with_interrupt(request=req)
            if self.S.status.force_done:
                return None
            self.logger.debug(
                'recv diff: status %s, process %s, time %s, source %s, tag %s, iter %s'
                % (prev_diff, self.S.status.slot, self.S.time, self.S.prev, 999, self.S.status.iter)
            )
            diff_new = max(prev_diff[0], diff_new)

        if not self.S.status.last:
            self.logger.debug(
                'isend diff: status %s, process %s, time %s, target %s, tag %s, iter %s'
                % (diff_new, self.S.status.slot, self.S.time, self.S.next, 999, self.S.status.iter)
            )
            tmp = np.array(diff_new, dtype=float)
            self.req_diff = comm.Issend((tmp, MPI.DOUBLE), dest=self.S.next, tag=999)

        self.hooks.post_comm(step=self.S, level_number=0)

        # Store values from first iteration
        if self.S.status.iter == 1:
            self.S.status.diff_old_loc = diff_new
            self.S.status.diff_first_loc = diff_new
        # Compute iteration estimate
        elif self.S.status.iter > 1:
            Ltilde_loc = min(diff_new / self.S.status.diff_old_loc, 0.9)
            self.S.status.diff_old_loc = diff_new
            alpha = 1 / (1 - Ltilde_loc) * self.S.status.diff_first_loc
            Kest_loc = np.log(self.S.params.errtol / alpha) / np.log(Ltilde_loc) * 1.05  # Safety factor!
            self.logger.debug(
                f'LOCAL: {L.time:8.4f}, {self.S.status.iter}: {int(np.ceil(Kest_loc))}, '
                f'{Ltilde_loc:8.6e}, {Kest_loc:8.6e}, '
                f'{Ltilde_loc ** self.S.status.iter * alpha:8.6e}'
            )
            Kest_glob = Kest_loc
            # If condition is met, send interrupt
            if np.ceil(Kest_glob) <= self.S.status.iter:
                if self.S.status.last:
                    self.logger.debug(f'{self.S.status.slot} is done, broadcasting..')
                    self.hooks.pre_comm(step=self.S, level_number=0)
                    comm.Ibcast((np.array([1]), MPI.INT), root=self.S.status.slot).Wait()
                    self.hooks.post_comm(step=self.S, level_number=0, add_to_stats=True)
                    self.logger.debug(f'{self.S.status.slot} is done, broadcasting done')
                    self.S.status.done = True
                else:
                    self.hooks.pre_comm(step=self.S, level_number=0)
                    self.hooks.post_comm(step=self.S, level_number=0, add_to_stats=True)

<<<<<<< HEAD
=======
    def check_residual(self, comm):
        """
        Routine to compute and check the residual

        Args:
            comm: time-communicator
        """

        # Update values to compute the residual
        self.send_full(comm=comm, level=0)
        if self.S.status.force_done:
            return None

        self.recv_full(comm=comm, level=0)
        if self.S.status.force_done:
            return None

        # Compute residual and check for convergence
        self.S.levels[0].sweep.compute_residual()
        self.S.status.done = self.check_convergence(self.S)

        # Either gather information about all status or send forward own
        if self.params.all_to_done:

            self.hooks.pre_comm(step=self.S, level_number=0)
            self.S.status.done = comm.allreduce(sendobj=self.S.status.done, op=MPI.LAND)
            self.hooks.post_comm(step=self.S, level_number=0, add_to_stats=True)

        else:

            self.hooks.pre_comm(step=self.S, level_number=0)

            # check if an open request of the status send is pending
            self.wait_with_interrupt(request=self.req_status)
            if self.S.status.force_done:
                return None

            # recv status
            if not self.S.status.first and not self.S.status.prev_done:
                tmp = np.empty(1, dtype=int)
                comm.Irecv((tmp, MPI.INT), source=self.S.prev, tag=99).Wait()
                self.S.status.prev_done = tmp
                self.logger.debug(
                    'recv status: status %s, process %s, time %s, source %s, tag %s, iter %s'
                    % (self.S.status.prev_done, self.S.status.slot, self.S.time, self.S.prev, 99, self.S.status.iter)
                )
                self.S.status.done = self.S.status.done and self.S.status.prev_done

            # send status forward
            if not self.S.status.last:
                self.logger.debug(
                    'isend status: status %s, process %s, time %s, target %s, tag %s, iter %s'
                    % (self.S.status.done, self.S.status.slot, self.S.time, self.S.next, 99, self.S.status.iter)
                )
                tmp = np.array(self.S.status.done, dtype=int)
                self.req_status = comm.Issend((tmp, MPI.INT), dest=self.S.next, tag=99)

            self.hooks.post_comm(step=self.S, level_number=0, add_to_stats=True)

>>>>>>> 3364532f
    def pfasst(self, comm, num_procs):
        """
        Main function including the stages of SDC, MLSDC and PFASST (the "controller")

        For the workflow of this controller, check out one of our PFASST talks or the pySDC paper

        Args:
            comm: communicator
            num_procs (int): number of parallel processes
        """

        stage = self.S.status.stage

        self.logger.debug(stage + ' - process ' + str(self.S.status.slot))

        # Wait for interrupt, if iteration estimator is used
        if self.params.use_iteration_estimator and stage == 'SPREAD' and not self.S.status.last:
            done = np.empty(1)
            self.req_ibcast = comm.Ibcast((done, MPI.INT), root=comm.Get_size() - 1)

        # If interrupt is there, cleanup and finish
        if self.params.use_iteration_estimator and not self.S.status.last and self.req_ibcast.Test():
            self.logger.debug(f'{self.S.status.slot} is done..')
            self.S.status.done = True

            if not stage == 'IT_CHECK':
                self.logger.debug(f'Rewinding {self.S.status.slot} after {stage}..')
                self.S.levels[0].u[1:] = self.S.levels[0].uold[1:]

            self.hooks.post_iteration(step=self.S, level_number=0)

            for req in self.req_send:
                if req is not None and req != MPI.REQUEST_NULL:
                    req.Cancel()
            if self.req_status is not None and self.req_status != MPI.REQUEST_NULL:
                self.req_status.Cancel()
            if self.req_diff is not None and self.req_diff != MPI.REQUEST_NULL:
                self.req_diff.Cancel()

            self.S.status.stage = 'DONE'
            self.hooks.post_step(step=self.S, level_number=0)

        else:
            # Start cycling, if not interrupted
            switcher = {
                'SPREAD': self.spread,
                'PREDICT': self.predict,
                'IT_CHECK': self.it_check,
                'IT_FINE': self.it_fine,
                'IT_DOWN': self.it_down,
                'IT_COARSE': self.it_coarse,
                'IT_UP': self.it_up,
            }

            switcher.get(stage, self.default)(comm, num_procs)

    def spread(self, comm, num_procs):
        """
        Spreading phase
        """

        # first stage: spread values
        self.hooks.pre_step(step=self.S, level_number=0)

        # call predictor from sweeper
        self.S.levels[0].sweep.predict()

        if self.params.use_iteration_estimator:
            # store pervious iterate to compute difference later on
            self.S.levels[0].uold[1:] = self.S.levels[0].u[1:]

        # update stage
        if len(self.S.levels) > 1:  # MLSDC or PFASST with predict
            self.S.status.stage = 'PREDICT'
        else:
            self.S.status.stage = 'IT_CHECK'

        for C in [self.convergence_controllers[i] for i in self.convergence_controller_order]:
            C.post_spread_processing(self, self.S, comm=comm)

    def predict(self, comm, num_procs):
        """
        Predictor phase
        """

        self.hooks.pre_predict(step=self.S, level_number=0)

        if self.params.predict_type is None:
            pass

        elif self.params.predict_type == 'fine_only':

            # do a fine sweep only
            self.S.levels[0].sweep.update_nodes()

        # elif self.params.predict_type == 'libpfasst_style':
        #
        #     # restrict to coarsest level
        #     for l in range(1, len(self.S.levels)):
        #         self.S.transfer(source=self.S.levels[l - 1], target=self.S.levels[l])
        #
        #     self.hooks.pre_comm(step=self.S, level_number=len(self.S.levels) - 1)
        #     if not self.S.status.first:
        #         self.logger.debug('recv data predict: process %s, stage %s, time, %s, source %s, tag %s' %
        #                           (self.S.status.slot, self.S.status.stage, self.S.time, self.S.prev,
        #                            self.S.status.iter))
        #         self.recv(target=self.S.levels[-1], source=self.S.prev, tag=self.S.status.iter, comm=comm)
        #     self.hooks.post_comm(step=self.S, level_number=len(self.S.levels) - 1)
        #
        #     # do the sweep with new values
        #     self.S.levels[-1].sweep.update_nodes()
        #     self.S.levels[-1].sweep.compute_end_point()
        #
        #     self.hooks.pre_comm(step=self.S, level_number=len(self.S.levels) - 1)
        #     if not self.S.status.last:
        #         self.logger.debug('send data predict: process %s, stage %s, time, %s, target %s, tag %s' %
        #                           (self.S.status.slot, self.S.status.stage, self.S.time, self.S.next,
        #                            self.S.status.iter))
        #         self.S.levels[-1].uend.isend(dest=self.S.next, tag=self.S.status.iter, comm=comm).Wait()
        #     self.hooks.post_comm(step=self.S, level_number=len(self.S.levels) - 1, add_to_stats=True)
        #
        #     # go back to fine level, sweeping
        #     for l in range(len(self.S.levels) - 1, 0, -1):
        #         # prolong values
        #         self.S.transfer(source=self.S.levels[l], target=self.S.levels[l - 1])
        #         # on middle levels: do sweep as usual
        #         if l - 1 > 0:
        #             self.S.levels[l - 1].sweep.update_nodes()
        #
        #     # end with a fine sweep
        #     self.S.levels[0].sweep.update_nodes()

        elif self.params.predict_type == 'pfasst_burnin':

            # restrict to coarsest level
            for l in range(1, len(self.S.levels)):
                self.S.transfer(source=self.S.levels[l - 1], target=self.S.levels[l])

            for p in range(self.S.status.slot + 1):

                if not p == 0:
                    self.recv_full(comm=comm, level=len(self.S.levels) - 1)
                    if self.S.status.force_done:
                        return None

                # do the sweep with new values
                self.S.levels[-1].sweep.update_nodes()
                self.S.levels[-1].sweep.compute_end_point()

                self.send_full(
                    comm=comm, blocking=True, level=len(self.S.levels) - 1, add_to_stats=(p == self.S.status.slot)
                )
                if self.S.status.force_done:
                    return None

            # interpolate back to finest level
            for l in range(len(self.S.levels) - 1, 0, -1):
                self.S.transfer(source=self.S.levels[l], target=self.S.levels[l - 1])

            self.send_full(comm=comm, level=0)
            if self.S.status.force_done:
                return None

            self.recv_full(comm=comm, level=0)
            if self.S.status.force_done:
                return None

            # end this with a fine sweep
            self.S.levels[0].sweep.update_nodes()

        elif self.params.predict_type == 'fmg':
            # TODO: implement FMG predictor
            raise NotImplementedError('FMG predictor is not yet implemented')

        else:
            raise ControllerError('Wrong predictor type, got %s' % self.params.predict_type)

        self.hooks.post_predict(step=self.S, level_number=0)

        # update stage
        self.S.status.stage = 'IT_CHECK'

    def it_check(self, comm, num_procs):
        """
        Key routine to check for convergence/termination
        """
        if not self.params.use_iteration_estimator:
            # Update values to compute the residual
            self.hooks.pre_comm(step=self.S, level_number=0)

            self.wait_with_interrupt(request=self.req_send[0])
            if self.S.status.force_done:
                return None

            self.S.levels[0].sweep.compute_end_point()

            if not self.S.status.last:
                self.logger.debug('isend data: process %s, stage %s, time %s, target %s, tag %s, iter %s' %
                                  (self.S.status.slot, self.S.status.stage, self.S.time, self.S.next,
                                   0, self.S.status.iter))
                self.req_send[0] = self.S.levels[0].uend.isend(dest=self.S.next, tag=self.S.status.iter, comm=comm)

            if not self.S.status.first and not self.S.status.prev_done:
                self.logger.debug('recv data: process %s, stage %s, time %s, source %s, tag %s, iter %s' %
                                  (self.S.status.slot, self.S.status.stage, self.S.time, self.S.prev,
                                   0, self.S.status.iter))
                self.recv(target=self.S.levels[0], source=self.S.prev, tag=self.S.status.iter, comm=comm)

            self.hooks.post_comm(step=self.S, level_number=0)
        else:
            self.check_iteration_estimate(comm=comm)
        if self.S.status.force_done:
            return None

        if self.S.status.iter > 0:
            self.hooks.post_iteration(step=self.S, level_number=0)

        # decide if the step is done, needs to be restarted and other things convergence related
        for C in [self.convergence_controllers[i] for i in self.convergence_controller_order]:
            C.post_iteration_processing(self, self.S, comm=comm)
            C.convergence_control(self, self.S, comm=comm)

        # if not ready, keep doing stuff
        if not self.S.status.done:

            # increment iteration count here (and only here)
            self.S.status.iter += 1

            self.hooks.pre_iteration(step=self.S, level_number=0)

            if self.params.use_iteration_estimator:
                # store pervious iterate to compute difference later on
                self.S.levels[0].uold[1:] = self.S.levels[0].u[1:]

            if len(self.S.levels) > 1:  # MLSDC or PFASST
                self.S.status.stage = 'IT_DOWN'
            else:
                if num_procs == 1 or self.params.mssdc_jac:  # SDC or parallel MSSDC (Jacobi-like)
                    self.S.status.stage = 'IT_FINE'
                else:
                    self.S.status.stage = 'IT_COARSE'  # serial MSSDC (Gauss-like)

        else:

            if not self.params.use_iteration_estimator:
                # Need to finish all pending isend requests. These will occur for the first active process, since
                # in the last iteration the wait statement will not be called ("send and forget")
                for req in self.req_send:
                    if req is not None:
                        req.Wait()
                if self.req_status is not None:
                    self.req_status.Wait()
                if self.req_diff is not None:
                    self.req_diff.Wait()
            else:
                for req in self.req_send:
                    if req is not None:
                        req.Cancel()
                if self.req_status is not None:
                    self.req_status.Cancel()
                if self.req_diff is not None:
                    self.req_diff.Cancel()

            self.hooks.post_step(step=self.S, level_number=0)
            self.S.status.stage = 'DONE'

        for C in [self.convergence_controllers[i] for i in self.convergence_controller_order]:
            C.reset_buffers(self, comm=comm)

    def it_fine(self, comm, num_procs):
        """
        Fine sweeps
        """

        nsweeps = self.S.levels[0].params.nsweeps

        self.S.levels[0].status.sweep = 0

        # do fine sweep
        for k in range(nsweeps):

            self.S.levels[0].status.sweep += 1

            # send values forward
            self.send_full(comm=comm, level=0)
            if self.S.status.force_done:
                return None

            # recv values from previous
            self.recv_full(comm=comm, level=0, add_to_stats=(k == nsweeps - 1))
            if self.S.status.force_done:
                return None

            self.hooks.pre_sweep(step=self.S, level_number=0)
            self.S.levels[0].sweep.update_nodes()
            self.S.levels[0].sweep.compute_residual()
            self.hooks.post_sweep(step=self.S, level_number=0)

        # update stage
        self.S.status.stage = 'IT_CHECK'

    def it_down(self, comm, num_procs):
        """
        Go down the hierarchy from finest to coarsest level
        """

        self.S.transfer(source=self.S.levels[0], target=self.S.levels[1])

        # sweep and send on middle levels (not on finest, not on coarsest, though)
        for l in range(1, len(self.S.levels) - 1):

            nsweeps = self.S.levels[l].params.nsweeps

            for _ in range(nsweeps):

                self.send_full(comm=comm, level=l)
                if self.S.status.force_done:
                    return None

                self.recv_full(comm=comm, level=l)
                if self.S.status.force_done:
                    return None

                self.hooks.pre_sweep(step=self.S, level_number=l)
                self.S.levels[l].sweep.update_nodes()
                self.S.levels[l].sweep.compute_residual()
                self.hooks.post_sweep(step=self.S, level_number=l)

            # transfer further down the hierarchy
            self.S.transfer(source=self.S.levels[l], target=self.S.levels[l + 1])

        # update stage
        self.S.status.stage = 'IT_COARSE'

    def it_coarse(self, comm, num_procs):
        """
        Coarse sweep
        """

        # receive from previous step (if not first)
        self.recv_full(comm=comm, level=len(self.S.levels) - 1)
        if self.S.status.force_done:
            return None

        # do the sweep
        self.hooks.pre_sweep(step=self.S, level_number=len(self.S.levels) - 1)
        assert self.S.levels[-1].params.nsweeps == 1, (
            'ERROR: this controller can only work with one sweep on the coarse level, got %s'
            % self.S.levels[-1].params.nsweeps
        )
        self.S.levels[-1].sweep.update_nodes()
        self.S.levels[-1].sweep.compute_residual()
        self.hooks.post_sweep(step=self.S, level_number=len(self.S.levels) - 1)
        self.S.levels[-1].sweep.compute_end_point()

        # send to next step
        self.send_full(comm=comm, blocking=True, level=len(self.S.levels) - 1, add_to_stats=True)
        if self.S.status.force_done:
            return None

        # update stage
        if len(self.S.levels) > 1:  # MLSDC or PFASST
            self.S.status.stage = 'IT_UP'
        else:
            self.S.status.stage = 'IT_CHECK'  # MSSDC

    def it_up(self, comm, num_procs):
        """
        Prolong corrections up to finest level (parallel)
        """

        # receive and sweep on middle levels (except for coarsest level)
        for l in range(len(self.S.levels) - 1, 0, -1):

            # prolong values
            self.S.transfer(source=self.S.levels[l], target=self.S.levels[l - 1])

            # on middle levels: do sweep as usual
            if l - 1 > 0:

                nsweeps = self.S.levels[l - 1].params.nsweeps

                for k in range(nsweeps):

                    self.send_full(comm, level=l - 1)
                    if self.S.status.force_done:
                        return None

                    self.recv_full(comm=comm, level=l - 1, add_to_stats=(k == nsweeps - 1))
                    if self.S.status.force_done:
                        return None

                    self.hooks.pre_sweep(step=self.S, level_number=l - 1)
                    self.S.levels[l - 1].sweep.update_nodes()
                    self.S.levels[l - 1].sweep.compute_residual()
                    self.hooks.post_sweep(step=self.S, level_number=l - 1)

        # update stage
        self.S.status.stage = 'IT_FINE'

    def default(self, num_procs):
        """
        Default routine to catch wrong status
        """
        raise ControllerError('Weird stage, got %s' % self.S.status.stage)<|MERGE_RESOLUTION|>--- conflicted
+++ resolved
@@ -377,68 +377,6 @@
                     self.hooks.pre_comm(step=self.S, level_number=0)
                     self.hooks.post_comm(step=self.S, level_number=0, add_to_stats=True)
 
-<<<<<<< HEAD
-=======
-    def check_residual(self, comm):
-        """
-        Routine to compute and check the residual
-
-        Args:
-            comm: time-communicator
-        """
-
-        # Update values to compute the residual
-        self.send_full(comm=comm, level=0)
-        if self.S.status.force_done:
-            return None
-
-        self.recv_full(comm=comm, level=0)
-        if self.S.status.force_done:
-            return None
-
-        # Compute residual and check for convergence
-        self.S.levels[0].sweep.compute_residual()
-        self.S.status.done = self.check_convergence(self.S)
-
-        # Either gather information about all status or send forward own
-        if self.params.all_to_done:
-
-            self.hooks.pre_comm(step=self.S, level_number=0)
-            self.S.status.done = comm.allreduce(sendobj=self.S.status.done, op=MPI.LAND)
-            self.hooks.post_comm(step=self.S, level_number=0, add_to_stats=True)
-
-        else:
-
-            self.hooks.pre_comm(step=self.S, level_number=0)
-
-            # check if an open request of the status send is pending
-            self.wait_with_interrupt(request=self.req_status)
-            if self.S.status.force_done:
-                return None
-
-            # recv status
-            if not self.S.status.first and not self.S.status.prev_done:
-                tmp = np.empty(1, dtype=int)
-                comm.Irecv((tmp, MPI.INT), source=self.S.prev, tag=99).Wait()
-                self.S.status.prev_done = tmp
-                self.logger.debug(
-                    'recv status: status %s, process %s, time %s, source %s, tag %s, iter %s'
-                    % (self.S.status.prev_done, self.S.status.slot, self.S.time, self.S.prev, 99, self.S.status.iter)
-                )
-                self.S.status.done = self.S.status.done and self.S.status.prev_done
-
-            # send status forward
-            if not self.S.status.last:
-                self.logger.debug(
-                    'isend status: status %s, process %s, time %s, target %s, tag %s, iter %s'
-                    % (self.S.status.done, self.S.status.slot, self.S.time, self.S.next, 99, self.S.status.iter)
-                )
-                tmp = np.array(self.S.status.done, dtype=int)
-                self.req_status = comm.Issend((tmp, MPI.INT), dest=self.S.next, tag=99)
-
-            self.hooks.post_comm(step=self.S, level_number=0, add_to_stats=True)
-
->>>>>>> 3364532f
     def pfasst(self, comm, num_procs):
         """
         Main function including the stages of SDC, MLSDC and PFASST (the "controller")
