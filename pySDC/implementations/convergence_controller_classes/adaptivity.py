import numpy as np
from pySDC.core.ConvergenceController import ConvergenceController
from pySDC.implementations.convergence_controller_classes.step_size_limiter import (
    StepSizeLimiter,
)
from pySDC.implementations.convergence_controller_classes.basic_restarting import (
    BasicRestartingNonMPI,
)
from pySDC.implementations.controller_classes.controller_nonMPI import controller_nonMPI


class AdaptivityBase(ConvergenceController):
    """
    Abstract base class for convergence controllers that implement adaptivity based on arbitrary local error estimates
    and update rules.
    """

    def setup(self, controller, params, description, **kwargs):
        """
        Define default parameters here.

        Default parameters are:
         - control_order (int): The order relative to other convergence controllers
         - beta (float): The safety factor

        Args:
            controller (pySDC.Controller): The controller
            params (dict): The params passed for this specific convergence controller
            description (dict): The description object used to instantiate the controller

        Returns:
            (dict): The updated params dictionary
        """
        defaults = {
            "control_order": -50,
            "beta": 0.9,
        }
        return {**defaults, **params}

    def dependencies(self, controller, description, **kwargs):
        """
        Load step size limiters here, if they are desired.

        Args:
            controller (pySDC.Controller): The controller
            description (dict): The description object used to instantiate the controller

        Returns:
            None
        """

        if "dt_min" in self.params.__dict__.keys() or "dt_max" in self.params.__dict__.keys():
            step_limiter_params = dict()
            step_limiter_params["dt_min"] = self.params.__dict__.get("dt_min", 0)
            step_limiter_params["dt_max"] = self.params.__dict__.get("dt_max", np.inf)
            controller.add_convergence_controller(StepSizeLimiter, params=step_limiter_params, description=description)

        return None

    def get_new_step_size(self, controller, S, **kwargs):
        """
        Determine a step size for the next step from an estimate of the local error of the current step.

        Args:
            controller (pySDC.Controller): The controller
            S (pySDC.Step): The current step

        Returns:
            None
        """
        raise NotImplementedError("Please implement a rule for updating the step size!")

    def compute_optimal_step_size(self, beta, dt, e_tol, e_est, order):
        """
        Compute the optimal step size for the current step based on the order of the scheme.
        This function can be called from `get_new_step_size` for various implementations of adaptivity, but notably not
        all! We require to know the order of the error estimate and if we do adaptivity based on the residual, for
        instance, we do not know that and we can't use this function.

        Args:
            beta (float): Safety factor
            dt (float): Current step size
            e_tol (float): The desired tolerance
            e_est (float): The estimated local error
            order (int): The order of the local error estimate

        Returns:
            float: The optimal step size
        """
        return beta * dt * (e_tol / e_est) ** (1.0 / order)

    def get_local_error_estimate(self, controller, S, **kwargs):
        """
        Get the local error estimate for updating the step size.
        It does not have to be an error estimate, but could be the residual or something else.

        Args:
            controller (pySDC.Controller): The controller
            S (pySDC.Step): The current step

        Returns:
            float: The error estimate
        """
        raise NotImplementedError("Please implement a way to get the local error")

    def determine_restart(self, controller, S, **kwargs):
        """
        Check if the step wants to be restarted by comparing the estimate of the local error to a preset tolerance

        Args:
            controller (pySDC.Controller): The controller
            S (pySDC.Step): The current step

        Returns:
            None
        """
        if S.status.iter >= S.params.maxiter:
            e_est = self.get_local_error_estimate(controller, S)
            if e_est >= self.params.e_tol:
                # see if we allow any wiggle room
                if self.params.get('wiggle'):
                    more_iter_needed = max([L.status.iter_to_convergence for L in S.levels])
                    rho = max([L.status.contraction_factor for L in S.levels])

                    if rho > 1:
                        S.status.restart = True
                        self.log(f"Convergence factor = {rho:.2e} > 1 -> restarting", S)
                    elif more_iter_needed > S.params.maxiter:
                        S.status.restart = True
                        self.log(f"{more_iter_needed} more iterations needed for convergence -> restart", S)
                    else:
                        S.status.force_continue = True
                        self.log(f"{more_iter_needed} more iterations needed for convergence -> no restart", S)
                    # print(
                    #    rho,
                    #    e_est,
                    #    S.levels[0].status.error_embedded_estimate_last_iter,
                    #    self.params.e_tol,
                    #    more_iter_needed,
                    # )
                else:
                    S.status.restart = True
                    self.log(f"Restarting: e={e_est:.2e} >= e_tol={self.params.e_tol:.2e}", S)

        return None

    def check_iteration_status(self, controller, S, **kwargs):
        """
        Check if the step has converged
        """
        if self.params.get('wiggle') and S.status.force_continue:
            e_est = self.get_local_error_estimate(controller, S)
            S.status.force_continue = e_est > self.params.e_tol
            # print('bla bla', e_est, self.params.e_tol, S.status.force_continue)


class Adaptivity(AdaptivityBase):
    """
    Class to compute time step size adaptively based on embedded error estimate.

    We have a version working in non-MPI pipelined SDC, but Adaptivity requires you to know the order of the scheme,
    which you can also know for block-Jacobi, but it works differently and it is only implemented for block
    Gauss-Seidel so far.
    """

    def dependencies(self, controller, description, **kwargs):
        """
        Load the embedded error estimator.

        Args:
            controller (pySDC.Controller): The controller
            description (dict): The description object used to instantiate the controller

        Returns:
            None
        """
        from pySDC.implementations.convergence_controller_classes.estimate_embedded_error import EstimateEmbeddedError

        super(Adaptivity, self).dependencies(controller, description)
<<<<<<< HEAD

        # load embedded error estimate
        if type(controller) == controller_nonMPI:
            from pySDC.implementations.convergence_controller_classes.estimate_embedded_error import (
                EstimateEmbeddedErrorNonMPI,
            )
=======
>>>>>>> f86bfa58

        controller.add_convergence_controller(
            EstimateEmbeddedError.get_implementation("nonMPI" if type(controller) == controller_nonMPI else "MPI"),
            description=description,
        )

<<<<<<< HEAD
            controller.add_convergence_controller(EstimateEmbeddedErrorMPI, description=description)

        # load contraction factor estimator if necessary
        if self.params.get('wiggle'):
            from pySDC.implementations.convergence_controller_classes.estimate_contraction_factor import (
                EstimateContractionFactor,
            )

            params = {'e_tol': self.params.e_tol}
            controller.add_convergence_controller(EstimateContractionFactor, description=description, params=params)
=======
>>>>>>> f86bfa58
        return None

    def check_parameters(self, controller, params, description, **kwargs):
        """
        Check whether parameters are compatible with whatever assumptions went into the step size functions etc.
        For adaptivity, we need to know the order of the scheme.

        Args:
            controller (pySDC.Controller): The controller
            params (dict): The params passed for this specific convergence controller
            description (dict): The description object used to instantiate the controller

        Returns:
            bool: Whether the parameters are compatible
            str: The error message
        """
        if description["step_params"].get("restol", -1.0) >= 0:
            return (
                False,
                "Adaptivity needs constant order in time and hence restol in the step parameters has to be \
smaller than 0!",
            )

        if controller.params.mssdc_jac:
            return (
                False,
                "Adaptivity needs the same order on all steps, please activate Gauss-Seidel multistep mode!",
            )

        if "e_tol" not in params.keys():
            return (
                False,
                "Adaptivity needs a local tolerance! Please set some up in description['convergence_control\
_params']['e_tol']!",
            )

        return True, ""

    def get_new_step_size(self, controller, S, **kwargs):
        """
        Determine a step size for the next step from an embedded estimate of the local error of the current step.

        Args:
            controller (pySDC.Controller): The controller
            S (pySDC.Step): The current step

        Returns:
            None
        """
        # check if we performed the desired amount of sweeps
        if S.status.iter == S.params.maxiter:
            L = S.levels[0]

            # compute next step size
            order = S.status.iter  # embedded error estimate is same order as time marching

            e_est = self.get_local_error_estimate(controller, S)
            L.status.dt_new = self.compute_optimal_step_size(
                self.params.beta, L.params.dt, self.params.e_tol, e_est, order
            )
            self.log(f'Adjusting step size from {L.params.dt:.2e} to {L.status.dt_new:.2e}', S)

        return None

    def get_local_error_estimate(self, controller, S, **kwargs):
        """
        Get the embedded error estimate of the finest level of the step.

        Args:
            controller (pySDC.Controller): The controller
            S (pySDC.Step): The current step

        Returns:
            float: Embedded error estimate
        """
        return S.levels[0].status.error_embedded_estimate


class AdaptivityRK(Adaptivity):
    """
    Adaptivity for Runge-Kutta methods. Basically, we need to change the order in the step size update
    """

    def check_parameters(self, controller, params, description, **kwargs):
        """
        Check whether parameters are compatible with whatever assumptions went into the step size functions etc.
        For adaptivity, we need to know the order of the scheme.

        Args:
            controller (pySDC.Controller): The controller
            params (dict): The params passed for this specific convergence controller
            description (dict): The description object used to instantiate the controller

        Returns:
            bool: Whether the parameters are compatible
            str: The error message
        """
        if "update_order" not in params.keys():
            return (
                False,
                "Adaptivity needs an order for the update rule! Please set some up in \
description['convergence_control_params']['update_order']!",
            )

        return super(AdaptivityRK, self).check_parameters(controller, params, description)

    def get_new_step_size(self, controller, S, **kwargs):
        """
        Determine a step size for the next step from an embedded estimate of the local error of the current step.

        Args:
            controller (pySDC.Controller): The controller
            S (pySDC.Step): The current step

        Returns:
            None
        """
        # check if we performed the desired amount of sweeps
        if S.status.iter == S.params.maxiter:
            L = S.levels[0]

            # compute next step size
            order = self.params.update_order
            e_est = self.get_local_error_estimate(controller, S)
            L.status.dt_new = self.compute_optimal_step_size(
                self.params.beta, L.params.dt, self.params.e_tol, e_est, order
            )
            self.log(f'Adjusting step size from {L.params.dt:.2e} to {L.status.dt_new:.2e}', S)

        return None


class AdaptivityResidual(AdaptivityBase):
    """
    Do adaptivity based on residual.

    Since we don't know a correlation between the residual and the error (for nonlinear problems), we employ a simpler
    rule to update the step size. Instead of giving a local tolerance that we try to hit as closely as possible, we set
    two thresholds for the residual. When we exceed the upper one, we reduce the step size by a factor of 2 and if the
    residual falls below the lower threshold, we double the step size.
    """

    def setup(self, controller, params, description, **kwargs):
        """
        Define default parameters here.

        Default parameters are:
         - control_order (int): The order relative to other convergence controllers
         - e_tol_low (float): Lower absolute threshold for the residual
         - e_tol (float): Upper absolute threshold for the residual
         - max_restarts: Override maximum number of restarts

        Args:
            controller (pySDC.Controller): The controller
            params (dict): The params passed for this specific convergence controller
            description (dict): The description object used to instantiate the controller

        Returns:
            (dict): The updated params dictionary
        """
        defaults = {
            "control_order": -45,
            "e_tol_low": 0,
            "e_tol": np.inf,
            "max_restarts": 2 if "e_tol_low" in params else None,
        }
        return {**defaults, **params}

    def setup_status_variables(self, controller, **kwargs):
        """
        Change maximum number of allowed restarts here.

        Args:
            controller (pySDC.Controller): The controller

        Reutrns:
            None
        """
        if self.params.max_restarts is not None:
            conv_controllers = controller.convergence_controllers
            restart_cont = [me for me in conv_controllers if type(me) == BasicRestartingNonMPI]

            if len(restart_cont) == 0:
                raise NotImplementedError("Please implement override of maximum number of restarts!")

            restart_cont[0].params.max_restarts = self.params.max_restarts
        return None

    def check_parameters(self, controller, params, description, **kwargs):
        """
        Check whether parameters are compatible with whatever assumptions went into the step size functions etc.
        For adaptivity, we want a fixed order of the scheme.

        Args:
            controller (pySDC.Controller): The controller
            params (dict): The params passed for this specific convergence controller
            description (dict): The description object used to instantiate the controller

        Returns:
            bool: Whether the parameters are compatible
            str: The error message
        """
        if description["step_params"].get("restol", -1.0) >= 0:
            return (
                False,
                "Adaptivity needs constant order in time and hence restol in the step parameters has to be \
smaller than 0!",
            )

        if controller.params.mssdc_jac:
            return (
                False,
                "Adaptivity needs the same order on all steps, please activate Gauss-Seidel multistep mode!",
            )

        return True, ""

    def get_new_step_size(self, controller, S, **kwargs):
        """
        Determine a step size for the next step.
        If we exceed the absolute tolerance of the residual in either direction, we either double or halve the step
        size.

        Args:
            controller (pySDC.Controller): The controller
            S (pySDC.Step): The current step

        Returns:
            None
        """
        # check if we performed the desired amount of sweeps
        if S.status.iter == S.params.maxiter:
            L = S.levels[0]

            res = self.get_local_error_estimate(controller, S)

            dt_planned = L.status.dt_new if L.status.dt_new is not None else L.params.dt

            if res > self.params.e_tol:
                L.status.dt_new = min([dt_planned, L.params.dt / 2.0])
                self.log(f'Adjusting step size from {L.params.dt:.2e} to {L.status.dt_new:.2e}', S)
            elif res < self.params.e_tol_low:
                L.status.dt_new = max([dt_planned, L.params.dt * 2.0])
                self.log(f'Adjusting step size from {L.params.dt:.2e} to {L.status.dt_new:.2e}', S)

        return None

    def get_local_error_estimate(self, controller, S, **kwargs):
        """
        Get the residual of the finest level of the step.

        Args:
            controller (pySDC.Controller): The controller
            S (pySDC.Step): The current step

        Returns:
            float: Embedded error estimate
        """
        return S.levels[0].status.residual<|MERGE_RESOLUTION|>--- conflicted
+++ resolved
@@ -177,24 +177,12 @@
         from pySDC.implementations.convergence_controller_classes.estimate_embedded_error import EstimateEmbeddedError
 
         super(Adaptivity, self).dependencies(controller, description)
-<<<<<<< HEAD
-
-        # load embedded error estimate
-        if type(controller) == controller_nonMPI:
-            from pySDC.implementations.convergence_controller_classes.estimate_embedded_error import (
-                EstimateEmbeddedErrorNonMPI,
-            )
-=======
->>>>>>> f86bfa58
 
         controller.add_convergence_controller(
             EstimateEmbeddedError.get_implementation("nonMPI" if type(controller) == controller_nonMPI else "MPI"),
             description=description,
         )
 
-<<<<<<< HEAD
-            controller.add_convergence_controller(EstimateEmbeddedErrorMPI, description=description)
-
         # load contraction factor estimator if necessary
         if self.params.get('wiggle'):
             from pySDC.implementations.convergence_controller_classes.estimate_contraction_factor import (
@@ -203,8 +191,6 @@
 
             params = {'e_tol': self.params.e_tol}
             controller.add_convergence_controller(EstimateContractionFactor, description=description, params=params)
-=======
->>>>>>> f86bfa58
         return None
 
     def check_parameters(self, controller, params, description, **kwargs):
