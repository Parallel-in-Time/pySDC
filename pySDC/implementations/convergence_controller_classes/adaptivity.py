--- conflicted
+++ resolved
@@ -13,7 +13,7 @@
     """
 
     def setup(self, controller, params, description):
-        '''
+        """
         Define default parameters here.
 
         Default parameters are:
@@ -27,7 +27,7 @@
 
         Returns:
             (dict): The updated params dictionary
-        '''
+        """
         defaults = {
             'control_order': -50,
             'beta': 0.9,
@@ -35,7 +35,7 @@
         return {**defaults, **params}
 
     def dependencies(self, controller, description):
-        '''
+        """
         Load step size limiters here, if they are desired.
 
         Args:
@@ -44,7 +44,7 @@
 
         Returns:
             None
-        '''
+        """
 
         if 'dt_min' in self.params.__dict__.keys() or 'dt_max' in self.params.__dict__.keys():
             step_limiter_params = dict()
@@ -55,7 +55,7 @@
         return None
 
     def get_new_step_size(self, controller, S):
-        '''
+        """
         Determine a step size for the next step from an estimate of the local error of the current step.
 
         Args:
@@ -64,11 +64,11 @@
 
         Returns:
             None
-        '''
+        """
         raise NotImplementedError('Please implement a rule for updating the step size!')
 
     def compute_optimatal_step_size(self, beta, dt, e_tol, e_est, order):
-        '''
+        """
         Compute the optimal step size for the current step based on the order of the scheme.
         This function can be called from `get_new_step_size` for various implementations of adaptivity, but notably not
         all! We require to know the order of the error estimate and if we do adaptivity based on the residual, for
@@ -83,11 +83,11 @@
 
         Returns:
             float: The optimal step size
-        '''
+        """
         return beta * dt * (e_tol / e_est) ** (1. / order)
 
     def get_local_error_estimate(self, controller, S, **kwargs):
-        '''
+        """
         Get the local error estimate for updating the step size.
         It does not have to be an error estimate, but could be the residual or something else.
 
@@ -97,11 +97,11 @@
 
         Returns:
             float: The error estimate
-        '''
+        """
         raise NotImplementedError('Please implement a way to get the local error')
 
     def determine_restart(self, controller, S):
-        '''
+        """
         Check if the step wants to be restarted by comparing the estimate of the local error to a preset tolerance
 
         Args:
@@ -110,7 +110,7 @@
 
         Returns:
             None
-        '''
+        """
         if S.status.iter == S.params.maxiter:
             e_est = self.get_local_error_estimate(controller, S)
             if e_est >= self.params.e_tol:
@@ -130,7 +130,7 @@
     """
 
     def dependencies(self, controller, description):
-        '''
+        """
         Load the embedded error estimator.
 
         Args:
@@ -139,7 +139,7 @@
 
         Returns:
             None
-        '''
+        """
         super(Adaptivity, self).dependencies(controller, description)
         if type(controller) == controller_nonMPI:
             controller.add_convergence_controller(EstimateEmbeddedErrorNonMPI, description=description)
@@ -148,7 +148,7 @@
         return None
 
     def check_parameters(self, controller, params, description):
-        '''
+        """
         Check whether parameters are compatible with whatever assumptions went into the step size functions etc.
         For adaptivity, we need to know the order of the scheme.
 
@@ -160,7 +160,7 @@
         Returns:
             bool: Whether the parameters are compatible
             str: The error message
-        '''
+        """
         if description['step_params'].get('restol', -1.0) >= 0:
             return (
                 False,
@@ -181,7 +181,7 @@
         return True, ''
 
     def get_new_step_size(self, controller, S):
-        '''
+        """
         Determine a step size for the next step from an embedded estimate of the local error of the current step.
 
         Args:
@@ -190,28 +190,23 @@
 
         Returns:
             None
-        '''
+        """
         # check if we performed the desired amount of sweeps
         if S.status.iter == S.params.maxiter:
             L = S.levels[0]
 
             # compute next step size
             order = S.status.iter  # embedded error estimate is same order as time marching
-<<<<<<< HEAD
-            L.status.dt_new = (
-                L.params.dt * 0.9 * (self.params.e_tol / L.status.error_embedded_estimate) ** (1.0 / order)
-            )
-=======
+
             e_est = self.get_local_error_estimate(controller, S)
             L.status.dt_new = self.compute_optimatal_step_size(self.params.beta, L.params.dt, self.params.e_tol, e_est,
                                                                order)
             self.log(f'Adjusting step size from {L.params.dt:.2e} to {L.status.dt_new:.2e}', S)
->>>>>>> b21259b3
 
         return None
 
     def get_local_error_estimate(self, controller, S, **kwargs):
-        '''
+        """
         Get the embedded error estimate of the finest level of the step.
 
         Args:
@@ -220,22 +215,22 @@
 
         Returns:
             float: Embedded error estimate
-        '''
+        """
         return S.levels[0].status.error_embedded_estimate
 
 
 class AdaptivityResidual(AdaptivityBase):
-    '''
+    """
     Do adaptivity based on residual.
 
     Since we don't know a correlation between the residual and the error (for nonlinear problems), we employ a simpler
     rule to update the step size. Instead of giving a local tolerance that we try to hit as closely as possible, we set
     two thresholds for the residual. When we exceed the upper one, we reduce the step size by a factor of 2 and if the
     residual falls below the lower threshold, we double the step size.
-    '''
+    """
 
     def setup(self, controller, params, description):
-        '''
+        """
         Define default parameters here.
 
         Default parameters are:
@@ -251,7 +246,7 @@
 
         Returns:
             (dict): The updated params dictionary
-        '''
+        """
         defaults = {
             'control_order': -45,
             'e_tol_low': 0,
@@ -261,7 +256,7 @@
         return {**defaults, **params}
 
     def setup_status_variables(self, controller):
-        '''
+        """
         Change maximum number of allowed restarts here.
 
         Args:
@@ -269,7 +264,7 @@
 
         Reutrns:
             None
-        '''
+        """
         if self.params.max_restarts is not None:
             conv_controllers = controller.convergence_controllers
             restart_cont = [me for me in conv_controllers if type(me) == BasicRestartingNonMPI]
@@ -281,7 +276,7 @@
         return None
 
     def check_parameters(self, controller, params, description):
-        '''
+        """
         Check whether parameters are compatible with whatever assumptions went into the step size functions etc.
         For adaptivity, we want a fixed order of the scheme.
 
@@ -293,7 +288,7 @@
         Returns:
             bool: Whether the parameters are compatible
             str: The error message
-        '''
+        """
         if description['step_params'].get('restol', -1.) >= 0:
             return False, 'Adaptivity needs constant order in time and hence restol in the step parameters has to be \
 smaller than 0!'
@@ -304,7 +299,7 @@
         return True, ''
 
     def get_new_step_size(self, controller, S):
-        '''
+        """
         Determine a step size for the next step.
         If we exceed the absolute tolerance of the residual in either direction, we either double or halve the step
         size.
@@ -315,7 +310,7 @@
 
         Returns:
             None
-        '''
+        """
         # check if we performed the desired amount of sweeps
         if S.status.iter == S.params.maxiter:
             L = S.levels[0]
@@ -334,7 +329,7 @@
         return None
 
     def get_local_error_estimate(self, controller, S, **kwargs):
-        '''
+        """
         Get the residual of the finest level of the step.
 
         Args:
@@ -343,5 +338,5 @@
 
         Returns:
             float: Embedded error estimate
-        '''
+        """
         return S.levels[0].status.residual