--- conflicted
+++ resolved
@@ -3,8 +3,6 @@
 
 
 class BasicRestartingNonMPI(ConvergenceController):
-<<<<<<< HEAD
-=======
     '''
     Class with some utilities for restarting. The specific functions are:
      - Telling each step after one that requested a restart to get restarted as well
@@ -25,7 +23,6 @@
         super(BasicRestartingNonMPI, self).__init__(controller, params, description)
         self.buffers = Pars({'restart': False, 'max_restart_reached': False})
 
->>>>>>> 5eacd07f
     def setup(self, controller, params, description):
         '''
         Define parameters here.
@@ -108,38 +105,7 @@
 
     def prepare_next_block_nonMPI(self, controller, MS, active_slots, time, Tend):
         """
-<<<<<<< HEAD
-        Spread the step size of the last step with no restarted predecessors to all steps
-        """
-        # figure out where the block is restarted
-        restarts = [MS[p].status.restart for p in active_slots]
-        if True in restarts:
-            restart_at = np.where(restarts)[0][0]
-        else:
-            restart_at = len(restarts) - 1
-
-        # Compute the maximum allowed step size based on Tend.
-        dt_max = (Tend - time[0]) / len(active_slots)
-
-        # record the step sizes to restart with from all the levels of the step
-        new_steps = [None] * len(MS[restart_at].levels)
-        for i in range(len(MS[restart_at].levels)):
-            l = MS[restart_at].levels[i]
-            # overrule the step size control to reach Tend if needed
-            new_steps[i] = min(
-                [l.status.dt_new if l.status.dt_new is not None else l.params.dt, max([dt_max, l.params.dt_initial])]
-            )
-
-        # spread the step sizes to all levels
-        for j in range(len(active_slots)):
-            # get slot number
-            p = active_slots[j]
-
-            for i in range(len(MS[p].levels)):
-                MS[p].levels[i].params.dt = new_steps[i]
-=======
         Update restarts in a row for all steps.
->>>>>>> 5eacd07f
 
         Args:
             controller (pySDC.Controller): The controller
