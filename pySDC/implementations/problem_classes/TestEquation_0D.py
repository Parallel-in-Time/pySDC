--- conflicted
+++ resolved
@@ -1,13 +1,7 @@
-<<<<<<< HEAD
 import numpy as np
 
-=======
->>>>>>> 2d391ff7
 from pySDC.core.Problem import ptype, WorkCounter
 from pySDC.implementations.datatype_classes.mesh import mesh
-import numpy as np
-import scipy.sparse as sp
-from scipy.sparse.linalg import splu as _splu
 
 
 class testequation0d(ptype):
@@ -31,15 +25,9 @@
     A : scipy.sparse.csc_matrix
         Diagonal matrix containing :math:`\lambda_1,..,\lambda_n`.
     """
-<<<<<<< HEAD
-=======
-
     xp = np
-    xsp = sp
->>>>>>> 2d391ff7
     dtype_u = mesh
     dtype_f = mesh
-    splu = staticmethod(_splu)
 
     @classmethod
     def setup_GPU(cls):
@@ -48,14 +36,9 @@
         """
         from pySDC.implementations.datatype_classes.cupy_mesh import cupy_mesh
         import cupy as cp
-        import cupyx.scipy.sparse as csp
-        from cupyx.scipy.sparse.linalg import splu as _splu
-
         cls.xp = cp
-        cls.xsp = csp
         cls.dtype_u = cupy_mesh
         cls.dtype_f = cupy_mesh
-        cls.splu = staticmethod(_splu)
 
     def __init__(self, lambdas=None, u0=0.0, useGPU=False):
         """Initialization routine"""
@@ -68,45 +51,18 @@
             lambdas = self.xp.array([[complex(re[i], im[j]) for i in range(len(re))] for j in range(len(im))]).reshape(
                 (len(re) * len(im))
             )
-        lambdas = np.asarray(lambdas)
+        lambdas = self.xp.asarray(lambdas)
         assert lambdas.ndim == 1, f'expect flat list here, got {lambdas}'
         nvars = lambdas.size
         assert nvars > 0, 'expect at least one lambda parameter here'
 
         # invoke super init, passing number of dofs, dtype_u and dtype_f
-<<<<<<< HEAD
-        super().__init__(init=(nvars, None, np.dtype('complex128')))
-        self._makeAttributeAndRegister('nvars', 'lambdas', 'u0', localVars=locals(), readOnly=True)
-        self.work_counters['rhs'] = WorkCounter()
-
-=======
         super().__init__(init=(nvars, None, self.xp.dtype('complex128')))
 
         lambdas = self.xp.array(lambdas)
-        self.A = self.__get_A(lambdas, self.xsp)
         self._makeAttributeAndRegister('nvars', 'lambdas', 'u0', 'useGPU', localVars=locals(), readOnly=True)
         self.work_counters['rhs'] = WorkCounter()
 
-    @staticmethod
-    def __get_A(lambdas, xsp):
-        """
-        Helper function to assemble FD matrix A in sparse format.
-
-        Parameters
-        ----------
-        lambdas : sequence of array_like
-            List of lambda parameters.
-
-        Returns
-        -------
-        scipy.sparse.csc_matrix
-            Diagonal matrix A in CSC format.
-        """
-
-        A = xsp.diags(lambdas)
-        return A
-
->>>>>>> 2d391ff7
     def eval_f(self, u, t):
         """
         Routine to evaluate the right-hand side of the problem.
@@ -151,15 +107,10 @@
             The solution as mesh.
         """
         me = self.dtype_u(self.init)
-<<<<<<< HEAD
         L = 1 - factor*self.lambdas
         L[L == 0] = 1   # to avoid potential divisions by zeros
         me[:] = rhs
         me /= L
-=======
-        L = self.splu(self.xsp.eye(self.nvars, format='csc') - factor * self.A)
-        me[:] = L.solve(rhs)
->>>>>>> 2d391ff7
         return me
 
     def u_exact(self, t, u_init=None, t_init=None):
