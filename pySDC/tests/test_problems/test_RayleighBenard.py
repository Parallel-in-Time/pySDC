--- conflicted
+++ resolved
@@ -15,13 +15,8 @@
     X, Z = P.X, P.Z
     cos, sin = np.cos, np.sin
 
-<<<<<<< HEAD
-    kappa = (P.Rayleigh * P.Prandtl) ** (-1 / 2)
-    nu = (P.Rayleigh / P.Prandtl) ** (-1 / 2)
-=======
     kappa = P.kappa
     nu = P.nu
->>>>>>> 51aa701f
 
     if direction == 'x':
         y = sin(X * np.pi)
