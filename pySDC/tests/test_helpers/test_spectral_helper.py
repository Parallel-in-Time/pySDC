--- conflicted
+++ resolved
@@ -906,18 +906,11 @@
         # test_differentiation_matrix2D(2**5, 2**5, 'T2U', bx='cheby', bz='fft', axes=(-2, -1))
         # test_matrix1D(4, 'cheby', 'diff')
         # test_tau_method(-1, 8, 99, kind='Dirichlet')
-<<<<<<< HEAD
         # test_tau_method2D('T2U', 2**8, 2**8, -2, plotting=True, useMPI=True)
         # test_tau_method2D('T2U', 2**1, 2**2, -2, plotting=False, useMPI=True)
         # test_filter(6, 6, (0,))
         # _test_transform_dealias('fft', 'cheby', -1, nx=2**2, nz=5, padding=1.5)
         test_tau_method_GPU()
-=======
-        # test_tau_method2D('T2U', 2**8, 2**8, -2, plotting=True)
-        # test_filter(6, 6, (0,))
-        # _test_transform_dealias('fft', 'cheby', (-1, -2))
-        test_block_diagonal_operators()
->>>>>>> 1879845b
     else:
         raise NotImplementedError
     print('done')