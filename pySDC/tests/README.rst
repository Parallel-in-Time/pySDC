--- conflicted
+++ resolved
@@ -1,20 +1,11 @@
 Most of the code is supported by tests, mainly realized by using the tutorial as the test routines with clearly defined results. Also, projects are accompanied by tests.
 
-<<<<<<< HEAD
 Github Action reports: |badge-ga|
-=======
-Github Action reports: |badge|, test coverage results can be found `here <test_coverage/index.html>`_.
->>>>>>> cc6eca75
 
 Code coverage: |badge-cc|
 
-<<<<<<< HEAD
 
 .. |badge-ga| image:: https://github.com/Parallel-in-Time/pySDC/actions/workflows/ci_pipeline.yml/badge.svg
     :target: https://github.com/Parallel-in-Time/pySDC/actions/workflows/ci_pipeline.yml
 .. |badge-cc| image:: ./coverage/coverage-badge.svg
-    :target: ./coverage/index.html
-=======
-.. |badge| image:: https://github.com/Parallel-in-Time/pySDC/actions/workflows/ci_pipeline.yml/badge.svg
-    :target: https://github.com/Parallel-in-Time/pySDC/actions/workflows/ci_pipeline.yml
->>>>>>> cc6eca75
+    :target: ./coverage/index.html