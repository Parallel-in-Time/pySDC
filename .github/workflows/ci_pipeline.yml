name: CI pipeline for pySDC

on:
  push:
  pull_request:
  schedule:
    - cron: '1 5 * * 1'

jobs:

  lint:
    runs-on: ubuntu-latest

    env:
      YML: 'etc/environment-lint.yml'

    defaults:
      run:
        shell: bash -l {0}

    steps:
      - name: Checkout
        uses: actions/checkout@v1

      - name: Install Conda environment with Micromamba
        uses: mamba-org/provision-with-micromamba@main
<<<<<<< HEAD
        with:
          environment-file: ${{ env.YML }}

      - name: Code reformatting with black
        run: |
          black pySDC  --check --diff --color
      - name: Linting with flakeheaven
        run: |
          flakeheaven lint --benchmark pySDC
  user_cpu_tests_linux:
    runs-on: ubuntu-latest

    strategy:
      matrix:
        python: ['3.7', '3.8', '3.9', '3.10']
        env: ['base', 'fenics', 'mpi4py', 'petsc']

    defaults:
      run:
        shell: bash -l {0}

    steps:
      - name: Checkout
        uses: actions/checkout@v3

      - name: Install Conda environment with Micromamba
        uses: mamba-org/provision-with-micromamba@main
        with:
          environment-file: "etc/environment-${{ matrix.env }}.yml"
          extra-specs: |
              python=${{ matrix.python }}
      - name: Run pytest for CPU stuff
        run: |
          coverage run --data-file=coverage_${{ matrix.env }}_${{ matrix.python }}.dat -m pytest --continue-on-collection-errors -v --durations=0 pySDC/tests -m ${{ matrix.env }}
          mv data data_${{ matrix.python }}
      - name: Uploading artifacts
        uses: actions/upload-artifact@v3
        if: matrix.python == '3.10'
        with:
          name: cpu-test-artifacts
          path: |
            data_3.10
            coverage_${{ matrix.env }}_3.10.dat
  user_cpu_tests_macos:
    runs-on: macos-12

    strategy:
      matrix:
        env: ['base', 'fenics', 'mpi4py', 'petsc']
=======
        with:
          environment-file: ${{ env.YML }}

      - name: Code reformatting with black
        run: |
          black pySDC  --check --diff --color

      - name: Linting with flakeheaven
        run: |
          flakeheaven lint --benchmark pySDC

  user_cpu_tests_linux:
    runs-on: ubuntu-latest

    strategy:
      matrix:
        python: ['3.7', '3.8', '3.9', '3.10']
        env: ['base', 'fenics', 'mpi4py', 'petsc']

    defaults:
      run:
        shell: bash -l {0}

    steps:
      - name: Checkout
        uses: actions/checkout@v3

      - name: Install Conda environment with Micromamba
        uses: mamba-org/provision-with-micromamba@main
        with:
          environment-file: "etc/environment-${{ matrix.env }}.yml"
          extra-specs: |
              python=${{ matrix.python }}

      - name: Run pytest for CPU stuff
        run: |
          coverage run --data-file=coverage_${{ matrix.env }}_${{ matrix.python }}.dat -m pytest --continue-on-collection-errors -v --durations=0 pySDC/tests -m ${{ matrix.env }}
          mv data data_${{ matrix.python }}

      - name: Uploading artifacts
        uses: actions/upload-artifact@v3
        if: matrix.python == '3.10'
        with:
          name: cpu-test-artifacts
          path: |
            data_3.10
            coverage_${{ matrix.env }}_3.10.dat


  user_cpu_tests_macos:
    runs-on: macos-12

    strategy:
      matrix:
        env: ['base', 'fenics', 'mpi4py', 'petsc']

    defaults:
      run:
        shell: bash -l {0}

    steps:
      - name: Checkout
        uses: actions/checkout@v3

      - name: Install Conda environment with Micromamba
        uses: mamba-org/provision-with-micromamba@main
        with:
          environment-file: "etc/environment-${{ matrix.env }}.yml"

      - name: Run pytest for CPU stuff
        run: |
          pytest --continue-on-collection-errors -v --durations=0 pySDC/tests -m ${{ matrix.env }}



  post-processing:
    runs-on: ubuntu-latest

    if: ${{ github.repository_owner == 'Parallel-in-Time'}}

    needs:
      - lint
      - user_cpu_tests_linux
>>>>>>> d3031ec8

    defaults:
      run:
        shell: bash -l {0}
<<<<<<< HEAD

    steps:
      - name: Checkout
        uses: actions/checkout@v3

      - name: Install Conda environment with Micromamba
        uses: mamba-org/provision-with-micromamba@main
        with:
          environment-file: "etc/environment-${{ matrix.env }}.yml"

      - name: Run pytest for CPU stuff
        run: |
          pytest --continue-on-collection-errors -v --durations=0 pySDC/tests -m ${{ matrix.env }}
  post-processing:
    runs-on: ubuntu-latest

    if: ${{ github.repository_owner == 'Parallel-in-Time'}}

    needs:
      - lint
      - user_cpu_tests_linux

    defaults:
      run:
        shell: bash -l {0}

    steps:
      - name: Checkout
        uses: actions/checkout@v3

      - name: Install Conda environment with Micromamba
        uses: mamba-org/provision-with-micromamba@main
        with:
          environment-file: "etc/environment-base.yml"

      - name: Downloading artifacts
        uses: actions/download-artifact@v3
        with:
          path: .

      - name: Prepare artifacts
        run: |
          ls -artl cpu-test-artifacts
          cp cpu-test-artifacts/data_3.10/* data/.
          python -m coverage combine cpu-test-artifacts/coverage_*_3.10.dat
          python -m coverage xml
          python -m coverage html
=======

    steps:
      - name: Checkout
        uses: actions/checkout@v3

      - name: Install Conda environment with Micromamba
        uses: mamba-org/provision-with-micromamba@main
        with:
          environment-file: "etc/environment-base.yml"

      - name: Downloading artifacts
        uses: actions/download-artifact@v3
        with:
          path: .

      - name: Prepare artifacts
        run: |
          ls -artl cpu-test-artifacts
          cp cpu-test-artifacts/data_3.10/* data/.
          python -m coverage combine cpu-test-artifacts/coverage_*_3.10.dat
          python -m coverage xml
          python -m coverage html

>>>>>>> d3031ec8
      - name: Generate Coverage badge
        run: |
          pip install genbadge[all]
          genbadge coverage -i coverage.xml -o htmlcov/coverage-badge.svg
<<<<<<< HEAD
#      - name: Generate benchmark report
#        uses: pancetta/github-action-benchmark@v1
#        if: ${{ (!contains(github.event.head_commit.message, '[CI-no-benchmarks]')) && (github.event_name == 'push') }}
#        with:
#          name: pySDC Benchmark with pytest-benchmark
#          tool: 'pytest'
#          output-file-path: benchmarks/output.json
#          auto-push: false
#          skip-fetch-gh-pages: true
#          benchmark-data-dir-path: bench/${{ github.head_ref || github.ref_name }}
#          github-token: ${{ secrets.GITHUB_TOKEN }}
#
#      - name: Push benchmark data
#        uses: dmnemec/copy_file_to_another_repo_action@main
#        if: "!contains(github.event.head_commit.message, '[CI-no-benchmarks]')"
#        env:
#          API_TOKEN_GITHUB: ${{ secrets.BENCHMARK_BOT }}
#        with:
#          source_file: 'bench/${{ github.head_ref || github.ref_name }}'
#          destination_repo: 'Parallel-in-Time/pySDC-benchmarks'
#          user_email: 'sig.pancetta+github@email.com'
#          user_name: 'pancetta'

=======

#      - name: Generate benchmark report
#        uses: pancetta/github-action-benchmark@v1
#        if: ${{ (!contains(github.event.head_commit.message, '[CI-no-benchmarks]')) && (github.event_name == 'push') }}
#        with:
#          name: pySDC Benchmark with pytest-benchmark
#          tool: 'pytest'
#          output-file-path: benchmarks/output.json
#          auto-push: false
#          skip-fetch-gh-pages: true
#          benchmark-data-dir-path: bench/${{ github.head_ref || github.ref_name }}
#          github-token: ${{ secrets.GITHUB_TOKEN }}
#
#      - name: Push benchmark data
#        uses: dmnemec/copy_file_to_another_repo_action@main
#        if: "!contains(github.event.head_commit.message, '[CI-no-benchmarks]')"
#        env:
#          API_TOKEN_GITHUB: ${{ secrets.BENCHMARK_BOT }}
#        with:
#          source_file: 'bench/${{ github.head_ref || github.ref_name }}'
#          destination_repo: 'Parallel-in-Time/pySDC-benchmarks'
#          user_email: 'sig.pancetta+github@email.com'
#          user_name: 'pancetta'

>>>>>>> d3031ec8
      - name: Build html I
        run: |
          chmod u+x ./docs/update_apidocs.sh
          ./docs/update_apidocs.sh
          sphinx-build -b html docs/source docs/build/html
          mkdir -p docs/build/html/coverage
          mv htmlcov/* docs/build/html/coverage/.
<<<<<<< HEAD
=======

>>>>>>> d3031ec8
#      - name: Build html II
#        if: "!contains(github.event.head_commit.message, '[CI-no-benchmarks]')"
#        run: |
#          mkdir -p docs/build/html/benchmarks
#          cp -r bench/${{ github.head_ref || github.ref_name }}/* docs/build/html/benchmarks/.

      - name: Store docs
        uses: actions/upload-artifact@v3
        with:
          name: docs
          path: docs/build/html

      - name: Deploy 🚀
        uses: JamesIves/github-pages-deploy-action@4.1.4
        if: ${{ github.event_name == 'push' && github.repository_owner == 'Parallel-in-Time' && github.ref == 'refs/heads/master' }}
        with:
          branch: gh-pages # The branch the action should deploy to.
          folder: docs/build/html # The folder the action should deploy.

#  spawn_gitlab_and_postprocess:
#    runs-on: ubuntu-latest
#
##    needs:
##      - lint
#
#    defaults:
#      run:
#        shell: bash -l {0}
#
#    env:
#        GITHUB_TOKEN: ${{ secrets.GITHUB_TOKEN }}
#
#    steps:
#      - name: Checkout
#        uses: actions/checkout@v3
#        with:
#          fetch-depth: 0
#          ref: ${{ github.event.pull_request.head.sha }}
#
#      - name: Checkout benchmark repository
#        uses: actions/checkout@v3
#        if: ${{ github.event_name == 'push' }}
#        with:
#          repository: Parallel-in-Time/pySDC-benchmarks
#          token: ${{ secrets.BENCHMARK_BOT }}
#          path: bench
#          ref: main
#
#      - name: Install Conda environment with Micromamba
#        uses: mamba-org/provision-with-micromamba@main
#        with:
#          environment-file: etc/environment-base.yml
#
#      - name: Mirror + trigger CI
#        uses: SvanBoxel/gitlab-mirror-and-ci-action@master
#        with:
#          args: "https://gitlab.hzdr.de/r.speck/pysdc"
#        env:
#          FORCE_PUSH: "true"
#          GITLAB_HOSTNAME: "gitlab.hzdr.de"
#          GITLAB_USERNAME: ${{ secrets.GITLAB_SECRET_USER }}
#          GITLAB_PASSWORD: ${{ secrets.GITLAB_SECRET_PASS }}
#          GITLAB_PROJECT_ID: "3525"
#          GITHUB_TOKEN: ${{ secrets.GITHUB_TOKEN }}
#
#      - name: Get and prepare artifacts
#        run: |
#          pipeline_id=$(curl --header "PRIVATE-TOKEN: ${{ secrets.GITLAB_SECRET_H }}" --silent "https://gitlab.hzdr.de/api/v4/projects/3525/repository/commits/${{ github.head_ref || github.ref_name }}" | jq '.last_pipeline.id')
#          job_id=$(curl --header "PRIVATE-TOKEN: ${{ secrets.GITLAB_SECRET_H }}" --silent "https://gitlab.hzdr.de/api/v4/projects/3525/pipelines/$pipeline_id/jobs" |  jq '.[] | select( .name == "bundle" ) | select( .status == "success" ) | .id')
#          curl --output artifacts.zip "https://gitlab.hzdr.de/api/v4/projects/3525/jobs/$job_id/artifacts"
#          rm -rf data
<<<<<<< HEAD
#          unzip artifacts.zip
=======
#          unzip artifacts.zip
#
>>>>>>> d3031ec8
<|MERGE_RESOLUTION|>--- conflicted
+++ resolved
@@ -24,16 +24,17 @@
 
       - name: Install Conda environment with Micromamba
         uses: mamba-org/provision-with-micromamba@main
-<<<<<<< HEAD
         with:
           environment-file: ${{ env.YML }}
 
       - name: Code reformatting with black
         run: |
           black pySDC  --check --diff --color
+
       - name: Linting with flakeheaven
         run: |
           flakeheaven lint --benchmark pySDC
+
   user_cpu_tests_linux:
     runs-on: ubuntu-latest
 
@@ -56,10 +57,12 @@
           environment-file: "etc/environment-${{ matrix.env }}.yml"
           extra-specs: |
               python=${{ matrix.python }}
+
       - name: Run pytest for CPU stuff
         run: |
           coverage run --data-file=coverage_${{ matrix.env }}_${{ matrix.python }}.dat -m pytest --continue-on-collection-errors -v --durations=0 pySDC/tests -m ${{ matrix.env }}
           mv data data_${{ matrix.python }}
+
       - name: Uploading artifacts
         uses: actions/upload-artifact@v3
         if: matrix.python == '3.10'
@@ -68,31 +71,14 @@
           path: |
             data_3.10
             coverage_${{ matrix.env }}_3.10.dat
+
+
   user_cpu_tests_macos:
     runs-on: macos-12
 
     strategy:
       matrix:
         env: ['base', 'fenics', 'mpi4py', 'petsc']
-=======
-        with:
-          environment-file: ${{ env.YML }}
-
-      - name: Code reformatting with black
-        run: |
-          black pySDC  --check --diff --color
-
-      - name: Linting with flakeheaven
-        run: |
-          flakeheaven lint --benchmark pySDC
-
-  user_cpu_tests_linux:
-    runs-on: ubuntu-latest
-
-    strategy:
-      matrix:
-        python: ['3.7', '3.8', '3.9', '3.10']
-        env: ['base', 'fenics', 'mpi4py', 'petsc']
 
     defaults:
       run:
@@ -106,77 +92,13 @@
         uses: mamba-org/provision-with-micromamba@main
         with:
           environment-file: "etc/environment-${{ matrix.env }}.yml"
-          extra-specs: |
-              python=${{ matrix.python }}
 
       - name: Run pytest for CPU stuff
         run: |
-          coverage run --data-file=coverage_${{ matrix.env }}_${{ matrix.python }}.dat -m pytest --continue-on-collection-errors -v --durations=0 pySDC/tests -m ${{ matrix.env }}
-          mv data data_${{ matrix.python }}
-
-      - name: Uploading artifacts
-        uses: actions/upload-artifact@v3
-        if: matrix.python == '3.10'
-        with:
-          name: cpu-test-artifacts
-          path: |
-            data_3.10
-            coverage_${{ matrix.env }}_3.10.dat
-
-
-  user_cpu_tests_macos:
-    runs-on: macos-12
-
-    strategy:
-      matrix:
-        env: ['base', 'fenics', 'mpi4py', 'petsc']
-
-    defaults:
-      run:
-        shell: bash -l {0}
-
-    steps:
-      - name: Checkout
-        uses: actions/checkout@v3
-
-      - name: Install Conda environment with Micromamba
-        uses: mamba-org/provision-with-micromamba@main
-        with:
-          environment-file: "etc/environment-${{ matrix.env }}.yml"
-
-      - name: Run pytest for CPU stuff
-        run: |
           pytest --continue-on-collection-errors -v --durations=0 pySDC/tests -m ${{ matrix.env }}
 
 
 
-  post-processing:
-    runs-on: ubuntu-latest
-
-    if: ${{ github.repository_owner == 'Parallel-in-Time'}}
-
-    needs:
-      - lint
-      - user_cpu_tests_linux
->>>>>>> d3031ec8
-
-    defaults:
-      run:
-        shell: bash -l {0}
-<<<<<<< HEAD
-
-    steps:
-      - name: Checkout
-        uses: actions/checkout@v3
-
-      - name: Install Conda environment with Micromamba
-        uses: mamba-org/provision-with-micromamba@main
-        with:
-          environment-file: "etc/environment-${{ matrix.env }}.yml"
-
-      - name: Run pytest for CPU stuff
-        run: |
-          pytest --continue-on-collection-errors -v --durations=0 pySDC/tests -m ${{ matrix.env }}
   post-processing:
     runs-on: ubuntu-latest
 
@@ -211,36 +133,12 @@
           python -m coverage combine cpu-test-artifacts/coverage_*_3.10.dat
           python -m coverage xml
           python -m coverage html
-=======
-
-    steps:
-      - name: Checkout
-        uses: actions/checkout@v3
-
-      - name: Install Conda environment with Micromamba
-        uses: mamba-org/provision-with-micromamba@main
-        with:
-          environment-file: "etc/environment-base.yml"
-
-      - name: Downloading artifacts
-        uses: actions/download-artifact@v3
-        with:
-          path: .
-
-      - name: Prepare artifacts
-        run: |
-          ls -artl cpu-test-artifacts
-          cp cpu-test-artifacts/data_3.10/* data/.
-          python -m coverage combine cpu-test-artifacts/coverage_*_3.10.dat
-          python -m coverage xml
-          python -m coverage html
-
->>>>>>> d3031ec8
+
       - name: Generate Coverage badge
         run: |
           pip install genbadge[all]
           genbadge coverage -i coverage.xml -o htmlcov/coverage-badge.svg
-<<<<<<< HEAD
+
 #      - name: Generate benchmark report
 #        uses: pancetta/github-action-benchmark@v1
 #        if: ${{ (!contains(github.event.head_commit.message, '[CI-no-benchmarks]')) && (github.event_name == 'push') }}
@@ -264,32 +162,6 @@
 #          user_email: 'sig.pancetta+github@email.com'
 #          user_name: 'pancetta'
 
-=======
-
-#      - name: Generate benchmark report
-#        uses: pancetta/github-action-benchmark@v1
-#        if: ${{ (!contains(github.event.head_commit.message, '[CI-no-benchmarks]')) && (github.event_name == 'push') }}
-#        with:
-#          name: pySDC Benchmark with pytest-benchmark
-#          tool: 'pytest'
-#          output-file-path: benchmarks/output.json
-#          auto-push: false
-#          skip-fetch-gh-pages: true
-#          benchmark-data-dir-path: bench/${{ github.head_ref || github.ref_name }}
-#          github-token: ${{ secrets.GITHUB_TOKEN }}
-#
-#      - name: Push benchmark data
-#        uses: dmnemec/copy_file_to_another_repo_action@main
-#        if: "!contains(github.event.head_commit.message, '[CI-no-benchmarks]')"
-#        env:
-#          API_TOKEN_GITHUB: ${{ secrets.BENCHMARK_BOT }}
-#        with:
-#          source_file: 'bench/${{ github.head_ref || github.ref_name }}'
-#          destination_repo: 'Parallel-in-Time/pySDC-benchmarks'
-#          user_email: 'sig.pancetta+github@email.com'
-#          user_name: 'pancetta'
-
->>>>>>> d3031ec8
       - name: Build html I
         run: |
           chmod u+x ./docs/update_apidocs.sh
@@ -297,10 +169,7 @@
           sphinx-build -b html docs/source docs/build/html
           mkdir -p docs/build/html/coverage
           mv htmlcov/* docs/build/html/coverage/.
-<<<<<<< HEAD
-=======
-
->>>>>>> d3031ec8
+
 #      - name: Build html II
 #        if: "!contains(github.event.head_commit.message, '[CI-no-benchmarks]')"
 #        run: |
@@ -372,9 +241,5 @@
 #          job_id=$(curl --header "PRIVATE-TOKEN: ${{ secrets.GITLAB_SECRET_H }}" --silent "https://gitlab.hzdr.de/api/v4/projects/3525/pipelines/$pipeline_id/jobs" |  jq '.[] | select( .name == "bundle" ) | select( .status == "success" ) | .id')
 #          curl --output artifacts.zip "https://gitlab.hzdr.de/api/v4/projects/3525/jobs/$job_id/artifacts"
 #          rm -rf data
-<<<<<<< HEAD
 #          unzip artifacts.zip
-=======
-#          unzip artifacts.zip
-#
->>>>>>> d3031ec8
+#
